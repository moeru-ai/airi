--- conflicted
+++ resolved
@@ -24,12 +24,6 @@
       - name: Install
         run: pnpm install
 
-<<<<<<< HEAD
-      # - name: Stub
-      #   run: pnpm run packages:stub
-
-=======
->>>>>>> 2e8542fe
       - name: Lint
         run: pnpm run lint
 
@@ -47,12 +41,6 @@
       - name: Install
         run: pnpm install
 
-<<<<<<< HEAD
-      # - name: Stub
-      #   run: pnpm run packages:stub
-
-=======
->>>>>>> 2e8542fe
       - name: Build
         run: |
           pnpm run packages:build
@@ -72,11 +60,5 @@
       - name: Install
         run: pnpm install
 
-<<<<<<< HEAD
-      # - name: Stub
-      #   run: pnpm run packages:stub
-
-=======
->>>>>>> 2e8542fe
       - name: Typecheck
         run: pnpm run typecheck