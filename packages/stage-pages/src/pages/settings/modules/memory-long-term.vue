<script setup lang="ts">
<<<<<<< HEAD
import { useMemoryService } from '@proj-airi/stage-ui/composables/useMemoryService'
import { useAiriMemoryStore } from '@proj-airi/stage-ui/stores/modules/memory'
import { computed, ref } from 'vue'

const memoryStore = useAiriMemoryStore()
const { memoryServiceEnabled, fetchStructuredContext } = useMemoryService()

const query = ref('')
const loading = ref(false)
const errorMessage = ref<string | null>(null)

const hasMemories = computed(() => memoryStore.longTermMemories.length > 0)

async function refreshMemories() {
  if (!query.value.trim()) {
    errorMessage.value = 'Enter a prompt to refresh memories.'
    return
  }

  if (!memoryServiceEnabled.value) {
    errorMessage.value = 'Memory service is disabled.'
    return
  }

  loading.value = true
  errorMessage.value = null

  try {
    const context = await fetchStructuredContext(query.value)
    if (context) {
      memoryStore.updateFromContext(context)
    }
    else {
      errorMessage.value = 'No structured memories returned for this prompt.'
    }
  }
  catch (error) {
    errorMessage.value = error instanceof Error ? error.message : 'Unexpected error while fetching memories.'
  }
  finally {
    loading.value = false
  }
}
</script>

<template>
  <section class="memory-module">
    <header class="memory-module__header">
      <h1>Long-term Memories</h1>
      <p class="memory-module__subtitle">
        Active model:
        <strong>{{ memoryStore.activeModelName }}</strong>
      </p>
    </header>

    <div class="memory-module__controls">
      <input
        v-model="query"
        type="text"
        class="memory-module__input"
        placeholder="Request a high-level recollection for AIRI"
      >
      <button
        type="button"
        class="memory-module__button"
        :disabled="loading"
        @click="refreshMemories"
      >
        {{ loading ? 'Refreshing…' : 'Refresh memories' }}
      </button>
    </div>

    <p v-if="errorMessage" class="memory-module__error">
      {{ errorMessage }}
    </p>

    <ul v-if="hasMemories" class="memory-module__list">
      <li v-for="memory in memoryStore.longTermMemories" :key="memory.id" class="memory-module__item">
        <article>
          <header class="memory-module__item-header">
            <h3>{{ memory.category }}</h3>
            <span class="memory-module__meta">
              Importance {{ memory.importance }} · Emotional impact {{ memory.emotionalImpact }}
            </span>
          </header>
          <p class="memory-module__content">
            {{ memory.content }}
          </p>
          <footer class="memory-module__footer">
            {{ new Date(memory.createdAt).toLocaleString() }}
          </footer>
        </article>
      </li>
    </ul>

    <p v-else class="memory-module__empty" :class="{ 'memory-module__empty--loading': loading }">
      {{ loading ? 'Loading memories…' : 'No long-term memories available for this model yet.' }}
    </p>
  </section>
=======
import { WIP } from '@proj-airi/stage-ui/components'
</script>

<template>
  <WIP />
>>>>>>> 349810ff
</template>

<route lang="yaml">
meta:
  layout: settings
  stageTransition:
    name: slide
</route>

<style scoped>
.memory-module {
  display: flex;
  flex-direction: column;
  gap: 1rem;
  max-width: 800px;
}

.memory-module__controls {
  display: flex;
  flex-wrap: wrap;
  gap: 0.5rem;
}

.memory-module__input {
  flex: 1 1 240px;
  padding: 0.5rem 0.75rem;
  border: 1px solid var(--vp-c-divider, #ccc);
  border-radius: 0.5rem;
}

.memory-module__button {
  padding: 0.5rem 1rem;
  border-radius: 0.5rem;
  border: none;
  background: var(--vp-c-brand, #6366f1);
  color: white;
  cursor: pointer;
}

.memory-module__button:disabled {
  opacity: 0.6;
  cursor: not-allowed;
}

.memory-module__error {
  color: var(--vp-c-danger, #e11d48);
}

.memory-module__list {
  list-style: none;
  display: flex;
  flex-direction: column;
  gap: 1rem;
  padding: 0;
  margin: 0;
}

.memory-module__item {
  padding: 1rem;
  border: 1px solid var(--vp-c-divider, #e5e7eb);
  border-radius: 0.75rem;
  background: var(--vp-c-bg-alt, #fff);
}

.memory-module__meta {
  font-size: 0.875rem;
  color: var(--vp-c-text-2, #6b7280);
}

.memory-module__content {
  margin: 0.5rem 0;
}

.memory-module__footer {
  font-size: 0.75rem;
  color: var(--vp-c-text-2, #6b7280);
}

.memory-module__empty {
  color: var(--vp-c-text-2, #6b7280);
}
</style><|MERGE_RESOLUTION|>--- conflicted
+++ resolved
@@ -1,111 +1,9 @@
 <script setup lang="ts">
-<<<<<<< HEAD
-import { useMemoryService } from '@proj-airi/stage-ui/composables/useMemoryService'
-import { useAiriMemoryStore } from '@proj-airi/stage-ui/stores/modules/memory'
-import { computed, ref } from 'vue'
-
-const memoryStore = useAiriMemoryStore()
-const { memoryServiceEnabled, fetchStructuredContext } = useMemoryService()
-
-const query = ref('')
-const loading = ref(false)
-const errorMessage = ref<string | null>(null)
-
-const hasMemories = computed(() => memoryStore.longTermMemories.length > 0)
-
-async function refreshMemories() {
-  if (!query.value.trim()) {
-    errorMessage.value = 'Enter a prompt to refresh memories.'
-    return
-  }
-
-  if (!memoryServiceEnabled.value) {
-    errorMessage.value = 'Memory service is disabled.'
-    return
-  }
-
-  loading.value = true
-  errorMessage.value = null
-
-  try {
-    const context = await fetchStructuredContext(query.value)
-    if (context) {
-      memoryStore.updateFromContext(context)
-    }
-    else {
-      errorMessage.value = 'No structured memories returned for this prompt.'
-    }
-  }
-  catch (error) {
-    errorMessage.value = error instanceof Error ? error.message : 'Unexpected error while fetching memories.'
-  }
-  finally {
-    loading.value = false
-  }
-}
-</script>
-
-<template>
-  <section class="memory-module">
-    <header class="memory-module__header">
-      <h1>Long-term Memories</h1>
-      <p class="memory-module__subtitle">
-        Active model:
-        <strong>{{ memoryStore.activeModelName }}</strong>
-      </p>
-    </header>
-
-    <div class="memory-module__controls">
-      <input
-        v-model="query"
-        type="text"
-        class="memory-module__input"
-        placeholder="Request a high-level recollection for AIRI"
-      >
-      <button
-        type="button"
-        class="memory-module__button"
-        :disabled="loading"
-        @click="refreshMemories"
-      >
-        {{ loading ? 'Refreshing…' : 'Refresh memories' }}
-      </button>
-    </div>
-
-    <p v-if="errorMessage" class="memory-module__error">
-      {{ errorMessage }}
-    </p>
-
-    <ul v-if="hasMemories" class="memory-module__list">
-      <li v-for="memory in memoryStore.longTermMemories" :key="memory.id" class="memory-module__item">
-        <article>
-          <header class="memory-module__item-header">
-            <h3>{{ memory.category }}</h3>
-            <span class="memory-module__meta">
-              Importance {{ memory.importance }} · Emotional impact {{ memory.emotionalImpact }}
-            </span>
-          </header>
-          <p class="memory-module__content">
-            {{ memory.content }}
-          </p>
-          <footer class="memory-module__footer">
-            {{ new Date(memory.createdAt).toLocaleString() }}
-          </footer>
-        </article>
-      </li>
-    </ul>
-
-    <p v-else class="memory-module__empty" :class="{ 'memory-module__empty--loading': loading }">
-      {{ loading ? 'Loading memories…' : 'No long-term memories available for this model yet.' }}
-    </p>
-  </section>
-=======
 import { WIP } from '@proj-airi/stage-ui/components'
 </script>
 
 <template>
   <WIP />
->>>>>>> 349810ff
 </template>
 
 <route lang="yaml">
