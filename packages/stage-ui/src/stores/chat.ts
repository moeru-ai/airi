import type { ContextMessage, ContextSource } from '@proj-airi/server-sdk'
import type { ChatProvider } from '@xsai-ext/shared-providers'
import type { CommonContentPart, Message, SystemMessage, UserMessage } from '@xsai/shared-chat'

import type { StreamEvent, StreamOptions } from '../stores/llm'
import type { ChatAssistantMessage, ChatMessage, ChatSlices } from '../types/chat'

import { useLocalStorage } from '@vueuse/core'
import { defineStore, storeToRefs } from 'pinia'
import { computed, ref, toRaw, watch } from 'vue'

import { useLlmmarkerParser } from '../composables/llmmarkerParser'
import { useConversationHistory } from '../composables/useConversationHistory'
import { useMemoryService } from '../composables/useMemoryService'
import { useLLM } from '../stores/llm'
import { createQueue } from '../utils/queue'
import { TTS_FLUSH_INSTRUCTION } from '../utils/tts'
import { useAiriCardStore } from './modules'

export interface ErrorMessage {
  role: 'error'
  content: string
}

<<<<<<< HEAD
// TODO [lucas-oma]: remove console.debug and console.log before merging (eslint)
=======
interface MessageContext {
  sessionId: string
  source: ContextSource
  ts: number
  meta?: Record<string, unknown>
}

type ChatEntry = (ChatMessage | ErrorMessage) & { context?: MessageContext }
export type { ChatEntry }

export interface ContextPayload {
  content?: unknown
  slices?: ChatSlices[]
  tool_results?: ChatAssistantMessage['tool_results']
  text?: string
}

export type ChatStreamEvent
  = | { type: 'before-compose', message: string, sessionId: string }
    | { type: 'after-compose', message: string, sessionId: string }
    | { type: 'before-send', message: string, sessionId: string }
    | { type: 'after-send', message: string, sessionId: string }
    | { type: 'token-literal', literal: string, sessionId: string }
    | { type: 'token-special', special: string, sessionId: string }
    | { type: 'stream-end', sessionId: string }
    | { type: 'assistant-end', message: string, sessionId: string }

const CHAT_STORAGE_KEY = 'chat/messages/v2'
const ACTIVE_SESSION_STORAGE_KEY = 'chat/active-session'
export const CONTEXT_CHANNEL_NAME = 'airi-context-update'
export const CHAT_STREAM_CHANNEL_NAME = 'airi-chat-stream'
>>>>>>> 349810ff

export const useChatStore = defineStore('chat', () => {
  const { stream, discoverToolsCompatibility } = useLLM()
  const { systemPrompt } = storeToRefs(useAiriCardStore())
  const { storeAIResponse } = useMemoryService()
  const { loadHistory, isLoading: isLoadingHistory, hasMore: hasMoreHistory, error: historyError } = useConversationHistory()

  const activeSessionId = useLocalStorage<string>(ACTIVE_SESSION_STORAGE_KEY, 'default')
  const sessionMessages = useLocalStorage<Record<string, ChatEntry[]>>(CHAT_STORAGE_KEY, {})

  const sending = ref(false)
  const loadingInitialHistory = ref(false)
  const hasLoadedInitialHistory = ref(false)

  // ----- Hooks (UI callbacks) -----
  const onBeforeMessageComposedHooks = ref<Array<(message: string) => Promise<void>>>([])
  const onAfterMessageComposedHooks = ref<Array<(message: string) => Promise<void>>>([])
  const onBeforeSendHooks = ref<Array<(message: string) => Promise<void>>>([])
  const onAfterSendHooks = ref<Array<(message: string) => Promise<void>>>([])
  const onTokenLiteralHooks = ref<Array<(literal: string) => Promise<void>>>([])
  const onTokenSpecialHooks = ref<Array<(special: string) => Promise<void>>>([])
  const onStreamEndHooks = ref<Array<() => Promise<void>>>([])
  const onAssistantResponseEndHooks = ref<Array<(message: string) => Promise<void>>>([])
  const onContextPublishHooks = ref<Array<(envelope: ContextMessage<ContextPayload>, origin: 'local' | 'ws' | 'broadcast') => Promise<void> | void>>([])

  function onBeforeMessageComposed(cb: (message: string) => Promise<void>) {
    onBeforeMessageComposedHooks.value.push(cb)
    return () => onBeforeMessageComposedHooks.value = onBeforeMessageComposedHooks.value.filter(hook => hook !== cb) // return remove listener callback
  }

  function onAfterMessageComposed(cb: (message: string) => Promise<void>) {
    onAfterMessageComposedHooks.value.push(cb)
    return () => onAfterMessageComposedHooks.value = onAfterMessageComposedHooks.value.filter(hook => hook !== cb) // return remove listener callback
  }

  function onBeforeSend(cb: (message: string) => Promise<void>) {
    onBeforeSendHooks.value.push(cb)
    return () => onBeforeSendHooks.value = onBeforeSendHooks.value.filter(hook => hook !== cb) // return remove listener callback
  }

  function onAfterSend(cb: (message: string) => Promise<void>) {
    onAfterSendHooks.value.push(cb)
    return () => onAfterSendHooks.value = onAfterSendHooks.value.filter(hook => hook !== cb) // return remove listener callback
  }

  function onTokenLiteral(cb: (literal: string) => Promise<void>) {
    onTokenLiteralHooks.value.push(cb)
    return () => onTokenLiteralHooks.value = onTokenLiteralHooks.value.filter(hook => hook !== cb) // return remove listener callback
  }

  function onTokenSpecial(cb: (special: string) => Promise<void>) {
    onTokenSpecialHooks.value.push(cb)
    return () => onTokenSpecialHooks.value = onTokenSpecialHooks.value.filter(hook => hook !== cb) // return remove listener callback
  }

  function onStreamEnd(cb: () => Promise<void>) {
    onStreamEndHooks.value.push(cb)
    return () => onStreamEndHooks.value = onStreamEndHooks.value.filter(hook => hook !== cb) // return remove listener callback
  }

  function onAssistantResponseEnd(cb: (message: string) => Promise<void>) {
    onAssistantResponseEndHooks.value.push(cb)
    return () => onAssistantResponseEndHooks.value = onAssistantResponseEndHooks.value.filter(hook => hook !== cb) // return remove listener callback
  }

  function onContextPublish(cb: (envelope: ContextMessage<ContextPayload>, origin: 'local' | 'ws' | 'broadcast') => Promise<void> | void) {
    onContextPublishHooks.value.push(cb)

    return () => {
      onContextPublishHooks.value = onContextPublishHooks.value.filter(hook => hook !== cb)
    }
  }

  function clearHooks() {
    onBeforeMessageComposedHooks.value = []
    onAfterMessageComposedHooks.value = []
    onBeforeSendHooks.value = []
    onAfterSendHooks.value = []
    onTokenLiteralHooks.value = []
    onTokenSpecialHooks.value = []
    onStreamEndHooks.value = []
    onAssistantResponseEndHooks.value = []
    onContextPublishHooks.value = []
  }

  async function emitBeforeMessageComposedHooks(message: string) {
    for (const hook of onBeforeMessageComposedHooks.value)
      await hook(message)
  }

  async function emitAfterMessageComposedHooks(message: string) {
    for (const hook of onAfterMessageComposedHooks.value)
      await hook(message)
  }

  async function emitBeforeSendHooks(message: string) {
    for (const hook of onBeforeSendHooks.value)
      await hook(message)
  }

  async function emitAfterSendHooks(message: string) {
    for (const hook of onAfterSendHooks.value)
      await hook(message)
  }

  async function emitTokenLiteralHooks(literal: string) {
    for (const hook of onTokenLiteralHooks.value)
      await hook(literal)
  }

  async function emitTokenSpecialHooks(special: string) {
    for (const hook of onTokenSpecialHooks.value)
      await hook(special)
  }

  async function emitStreamEndHooks() {
    for (const hook of onStreamEndHooks.value)
      await hook()
  }

  async function emitAssistantResponseEndHooks(message: string) {
    for (const hook of onAssistantResponseEndHooks.value)
      await hook(message)
  }

  // ----- Session state helpers -----
  // I know this nu uh, better than loading all language on rehypeShiki
  const codeBlockSystemPrompt = '- For any programming code block, always specify the programming language that supported on @shikijs/rehype on the rendered markdown, eg. ```python ... ```\n'
  const mathSyntaxSystemPrompt = '- For any math equation, use LaTeX format, eg: $ x^3 $, always escape dollar sign outside math equation\n'

  function generateInitialMessage() {
    // TODO: compose, replace {{ user }} tag, etc
    return {
      role: 'system',
      content: codeBlockSystemPrompt + mathSyntaxSystemPrompt + systemPrompt.value,
    } satisfies SystemMessage
  }

  function ensureSession(sessionId: string) {
    if (!sessionMessages.value[sessionId] || sessionMessages.value[sessionId].length === 0) {
      sessionMessages.value[sessionId] = [{
        ...generateInitialMessage(),
        context: {
          sessionId,
          source: 'system',
          ts: Date.now(),
        },
      }]
    }
  }

  ensureSession(activeSessionId.value)

  const messages = computed<ChatEntry[]>({
    get: () => {
      ensureSession(activeSessionId.value)
      return sessionMessages.value[activeSessionId.value]
    },
    set: (value) => {
      sessionMessages.value[activeSessionId.value] = value
    },
  })

  function setActiveSession(sessionId: string) {
    activeSessionId.value = sessionId
    ensureSession(sessionId)
  }

  function cleanupMessages(sessionId = activeSessionId.value) {
    sessionMessages.value[sessionId] = [{
      ...generateInitialMessage(),
      context: {
        sessionId,
        source: 'system',
        ts: Date.now(),
      },
    }]
  }

  function getAllSessions() {
    return JSON.parse(JSON.stringify(toRaw(sessionMessages.value))) as Record<string, ChatEntry[]>
  }

  function replaceSessions(sessions: Record<string, ChatEntry[]>) {
    sessionMessages.value = sessions
    const [firstSessionId] = Object.keys(sessions)
    if (!sessionMessages.value[activeSessionId.value] && firstSessionId)
      activeSessionId.value = firstSessionId

    ensureSession(activeSessionId.value)
  }

  function resetAllSessions() {
    sessionMessages.value = {}
    activeSessionId.value = 'default'
    ensureSession(activeSessionId.value)
  }

  watch(systemPrompt, () => {
    for (const [sessionId, history] of Object.entries(sessionMessages.value)) {
      if (history.length > 0 && history[0].role === 'system') {
        sessionMessages.value[sessionId][0] = {
          ...generateInitialMessage(),
          context: {
            sessionId,
            source: 'system',
            ts: Date.now(),
          },
        }
      }
    }
  }, { immediate: true })

  // ----- Context bridge (WS + BroadcastChannel) -----
  function normalizePayload(payload?: ContextPayload) {
    const baseContent = payload?.content ?? payload?.text ?? ''
    const normalizedContent = typeof baseContent === 'string' || Array.isArray(baseContent)
      ? baseContent
      : JSON.stringify(baseContent)

    return {
      content: normalizedContent,
      slices: payload?.slices ?? [],
      tool_results: payload?.tool_results ?? [],
    }
  }

  function ingestContextMessage(envelope: ContextMessage<ContextPayload>) {
    ensureSession(envelope.sessionId)

    const { content, slices, tool_results } = normalizePayload(envelope.payload)

    const context: MessageContext = {
      sessionId: envelope.sessionId,
      source: envelope.source,
      ts: envelope.ts,
      meta: envelope.meta,
    }

    const nextHistory = sessionMessages.value[envelope.sessionId]

    if (envelope.role === 'assistant') {
      nextHistory.push({
        role: 'assistant',
        content,
        slices,
        tool_results,
        context,
      })
    }
    else if (envelope.role === 'error') {
      nextHistory.push({
        role: 'error',
        content: typeof content === 'string' ? content : JSON.stringify(content),
        context,
      })
    }
    else {
      nextHistory.push({
        role: envelope.role,
        content,
        context,
      } as ChatEntry)
    }
  }

  function publishContextMessage(envelope: ContextMessage<ContextPayload>, origin: 'local' | 'ws' | 'broadcast' = 'local') {
    for (const hook of onContextPublishHooks.value)
      void hook(envelope, origin)
  }

  // ----- Send flow (user -> LLM -> assistant) -----
  const streamingMessage = ref<ChatAssistantMessage>({ role: 'assistant', content: '', slices: [], tool_results: [] })

  

  async function send(
    sendingMessage: string,
    options: {
      model: string
      chatProvider: ChatProvider
      providerConfig?: Record<string, unknown>
      attachments?: { type: 'image', data: string, mimeType: string }[]
      tools?: StreamOptions['tools']
    },
  ) {
    if (!sendingMessage && !options.attachments?.length)
      return
    sending.value = true

    try {
      await emitBeforeMessageComposedHooks(sendingMessage)

      const contentParts: CommonContentPart[] = [{ type: 'text', text: sendingMessage }]

      if (options.attachments) {
        for (const attachment of options.attachments) {
          if (attachment.type === 'image') {
            contentParts.push({
              type: 'image_url',
              image_url: {
                url: `data:${attachment.mimeType};base64,${attachment.data}`,
              },
            })
          }
        }
      }

      const finalContent = contentParts.length > 1 ? contentParts : sendingMessage

      const userContext: MessageContext = { sessionId: activeSessionId.value, source: 'text', ts: Date.now() }
      messages.value.push({ role: 'user', content: finalContent, context: userContext })

      publishContextMessage({
        sessionId: userContext.sessionId,
        ts: userContext.ts,
        role: 'user',
        source: userContext.source,
        payload: { content: finalContent },
      }, 'local')

      const parser = useLlmmarkerParser({
        onLiteral: async (literal) => {
          await emitTokenLiteralHooks(literal)

          streamingMessage.value.content += literal

          // merge text slices for markdown
          const lastSlice = streamingMessage.value.slices.at(-1)
          if (lastSlice?.type === 'text') {
            lastSlice.text += literal
            return
          }

          streamingMessage.value.slices.push({
            type: 'text',
            text: literal,
          })
        },
        onSpecial: async (special) => {
          await emitTokenSpecialHooks(special)
        },
        minLiteralEmitLength: 24, // Avoid emitting literals too fast. This is a magic number and can be changed later.
      })

      const toolCallQueue = createQueue<ChatSlices>({
        handlers: [
          async (ctx) => {
            if (ctx.data.type === 'tool-call') {
              streamingMessage.value.slices.push(ctx.data)
              return
            }

            if (ctx.data.type === 'tool-call-result') {
              streamingMessage.value.tool_results.push(ctx.data)
            }
          },
        ],
      })

      // Reset the streaming message for the next turn
      streamingMessage.value = { role: 'assistant', content: '', slices: [], tool_results: [] }
<<<<<<< HEAD
      // Don't reset currentResponseStored here - it should persist for the entire response
=======

>>>>>>> 349810ff
      const newMessages = messages.value.map((msg) => {
        const { context: _context, ...withoutContext } = msg
        const rawMessage = toRaw(withoutContext)
        if (rawMessage.role === 'assistant') {
          const { slices: _, tool_results, ...rest } = rawMessage as ChatAssistantMessage
          return {
            ...toRaw(rest),
            tool_results: toRaw(tool_results),
          }
        }

        return rawMessage
      })

      await emitAfterMessageComposedHooks(sendingMessage)
      await emitBeforeSendHooks(sendingMessage)

      let fullText = ''
      const headers = (options.providerConfig?.headers || {}) as Record<string, string>

      await stream(options.model, options.chatProvider, newMessages as Message[], {
        headers,
        tools: options.tools,
        onStreamEvent: async (event: StreamEvent) => {
          switch (event.type) {
            case 'tool-call':
              toolCallQueue.enqueue({
                type: 'tool-call',
                toolCall: event,
              })
              break
            case 'tool-result':
              toolCallQueue.enqueue({
                type: 'tool-call-result',
                id: event.toolCallId,
                result: event.result,
              })
              break
            case 'text-delta':
              fullText += event.text
              await parser.consume(event.text)
              break
            case 'finish':
            // Do nothing, resolve
              break
            case 'error':
              throw event.error ?? new Error('Stream error')
          }
        },
      })
      // Finalize the parsing of the actual message content
      await parser.end()

      // Add the completed message to the history only if it has content
      if (streamingMessage.value.slices.length > 0) {
        const assistantContext: MessageContext = {
          sessionId: activeSessionId.value,
          source: 'llm',
          ts: Date.now(),
        }

        const assistantMessage: ChatEntry = {
          ...(toRaw(streamingMessage.value) as ChatAssistantMessage),
          context: assistantContext,
        }

        messages.value.push(assistantMessage)

        publishContextMessage({
          sessionId: assistantContext.sessionId,
          ts: assistantContext.ts,
          role: 'assistant',
          source: assistantContext.source,
          payload: {
            content: assistantMessage.content,
            slices: assistantMessage.slices,
            tool_results: assistantMessage.tool_results,
          },
        }, 'local')
      }

      // Reset the streaming message for the next turn
      streamingMessage.value = { role: 'assistant', content: '', slices: [], tool_results: [] }

      // Instruct the TTS pipeline to flush by calling hooks directly
      const flushSignal = `${TTS_FLUSH_INSTRUCTION}${TTS_FLUSH_INSTRUCTION}`
      await emitTokenLiteralHooks(flushSignal)

      // Call the end-of-stream hooks
      await emitStreamEndHooks()

      // Call the end-of-response hooks with the full text
<<<<<<< HEAD
      for (const hook of onAssistantResponseEndHooks.value) {
        await hook(fullText)
      }
      await storeAIResponse(sendingMessage, fullText)
=======
      await emitAssistantResponseEndHooks(fullText)
>>>>>>> 349810ff

      // eslint-disable-next-line no-console
      console.debug('LLM output:', fullText)

      await emitAfterSendHooks(sendingMessage)
    }
    catch (error) {
      console.error('Error sending message:', error)
      throw error
    }
    finally {
      sending.value = false
    }
  }

  // Load initial conversation history
  async function loadInitialHistory(limit: number = 10) {
    // Prevent the function from running more than once
    if (hasLoadedInitialHistory.value) {
      return
    }

    try {
      loadingInitialHistory.value = true
      const history = await loadHistory(limit)

      // Convert history messages to chat format
      const chatMessages = history.map((msg) => {
        if (msg.type === 'assistant') {
          return {
            role: msg.type,
            content: msg.content,
            slices: [{ type: 'text', text: msg.content }] as ChatSlices[],
            tool_results: [],
            created_at: msg.created_at,
          } as ChatAssistantMessage
        }
        else {
          return {
            role: msg.type,
            content: msg.content,
            created_at: msg.created_at,
          } as UserMessage
        }
      })

      // Add system message first
      messages.value = [
        {
          role: 'system',
          content: codeBlockSystemPrompt + mathSyntaxSystemPrompt + systemPrompt.value,
        } as SystemMessage,
        ...chatMessages,
      ]

      // Set the flag to true after the first successful load
      hasLoadedInitialHistory.value = true
    }
    finally {
      loadingInitialHistory.value = false
    }
  }

  // Loads all conversation history in small, consecutive batches.
  async function loadAllHistoryPaginated(blocks: number = 4) {
    const batchSize = 100 // constant block size
    const systemMessage = messages.value.find(msg => msg.role === 'system')
    messages.value = systemMessage ? [systemMessage] : [] // Clear old messages

    loadingInitialHistory.value = true
    hasMoreHistory.value = true

    let beforeTimestamp: number | undefined
    let allChatMessages: Array<ChatMessage | ErrorMessage> = []

    try {
      // Loop until the 'hasMore' flag from the API becomes false
      // Break load after exceeding block length
      for (let i = 0; i < blocks; i++) {
        const history = await loadHistory(batchSize, beforeTimestamp)

        if (history.length === 0) {
          hasMoreHistory.value = false
          break
        }

        const batchChatMessages = history.map((msg) => {
          // Explicitly check for assistant role (assuming all others are user/error)
          if (msg.type === 'assistant') {
            return {
              role: msg.type,
              content: msg.content,
              slices: [{ type: 'text', text: msg.content }] as ChatSlices[],
              tool_results: [],
              created_at: msg.created_at,
            } as ChatAssistantMessage
          }
          else {
            // User message structure (ensuring slices and tool_results are present)
            return {
              role: 'user',
              content: msg.content,
              slices: [{ type: 'text', text: msg.content }] as ChatSlices[],
              tool_results: [],
              created_at: msg.created_at,
            } as UserMessage
          }
        })
        allChatMessages = [...allChatMessages, ...batchChatMessages]
        // Update state partially to show progress (optional, but good for UX)
        messages.value = systemMessage ? [systemMessage, ...allChatMessages] : allChatMessages

        // Determine the timestamp for the next batch (oldest message's timestamp)
        const oldestMsg = history.sort((a, b) => a.created_at - b.created_at)[0]
        beforeTimestamp = oldestMsg.created_at

        // If the batch returned less than the requested limit, we're done.
        if (history.length < batchSize) {
          hasMoreHistory.value = false
        }
      }

      // Final check for system message insertion if not already done in the loop
      if (systemMessage && messages.value[0]?.role !== 'system') {
        messages.value.unshift(systemMessage)
      }

      hasLoadedInitialHistory.value = true
      console.warn(`Loaded ${allChatMessages.length} total messages in batches.`)
    }
    catch (error) {
      console.error('Failed to load full history paginated:', error)
      // Reset flag to allow retries
      hasLoadedInitialHistory.value = false
    }
    finally {
      loadingInitialHistory.value = false
    }
  }

  async function loadMoreHistory() {
    if (!hasMoreHistory.value || isLoadingHistory.value)
      return

    const oldestMessage = messages.value
      .filter(msg => msg.role !== 'system')
      .sort((a, b) => ((a as any).created_at || 0) - ((b as any).created_at || 0))[0]

    if (!(oldestMessage as any)?.created_at)
      return

    const history = await loadHistory(10, (oldestMessage as any).created_at)

    // Convert and add to messages
    const chatMessages = history.map((msg) => {
      if (msg.type === 'assistant') {
        return {
          role: msg.type,
          content: msg.content,
          slices: [{ type: 'text', text: msg.content }] as ChatSlices[],
          tool_results: [],
          created_at: msg.created_at,
        } as ChatAssistantMessage
      }
      else {
        return {
          role: msg.type,
          content: msg.content,
          created_at: msg.created_at,
        } as UserMessage
      }
    })

    messages.value = [
      ...messages.value.filter(msg => msg.role === 'system'),
      ...chatMessages,
      ...messages.value.filter(msg => msg.role !== 'system'),
    ]
  }

  return {
    sending,
    activeSessionId,
    messages,
    streamingMessage,
    loadingInitialHistory,
    isLoadingHistory,
    hasMoreHistory,
    historyError,

    discoverToolsCompatibility,
    loadInitialHistory,
    loadAllHistoryPaginated,
    loadMoreHistory,
    send,
    setActiveSession,
    ingestContextMessage,
    publishContextMessage,
    cleanupMessages,
    getAllSessions,
    replaceSessions,
    resetAllSessions,
    clearHooks,
    emitBeforeMessageComposedHooks,
    emitAfterMessageComposedHooks,
    emitBeforeSendHooks,
    emitAfterSendHooks,
    emitTokenLiteralHooks,
    emitTokenSpecialHooks,
    emitStreamEndHooks,
    emitAssistantResponseEndHooks,

    onBeforeMessageComposed,
    onAfterMessageComposed,
    onBeforeSend,
    onAfterSend,
    onTokenLiteral,
    onTokenSpecial,
    onStreamEnd,
    onAssistantResponseEnd,
    onContextPublish,
  }
})<|MERGE_RESOLUTION|>--- conflicted
+++ resolved
@@ -22,9 +22,6 @@
   content: string
 }
 
-<<<<<<< HEAD
-// TODO [lucas-oma]: remove console.debug and console.log before merging (eslint)
-=======
 interface MessageContext {
   sessionId: string
   source: ContextSource
@@ -56,7 +53,6 @@
 const ACTIVE_SESSION_STORAGE_KEY = 'chat/active-session'
 export const CONTEXT_CHANNEL_NAME = 'airi-context-update'
 export const CHAT_STREAM_CHANNEL_NAME = 'airi-chat-stream'
->>>>>>> 349810ff
 
 export const useChatStore = defineStore('chat', () => {
   const { stream, discoverToolsCompatibility } = useLLM()
@@ -419,11 +415,7 @@
 
       // Reset the streaming message for the next turn
       streamingMessage.value = { role: 'assistant', content: '', slices: [], tool_results: [] }
-<<<<<<< HEAD
-      // Don't reset currentResponseStored here - it should persist for the entire response
-=======
-
->>>>>>> 349810ff
+
       const newMessages = messages.value.map((msg) => {
         const { context: _context, ...withoutContext } = msg
         const rawMessage = toRaw(withoutContext)
@@ -516,14 +508,7 @@
       await emitStreamEndHooks()
 
       // Call the end-of-response hooks with the full text
-<<<<<<< HEAD
-      for (const hook of onAssistantResponseEndHooks.value) {
-        await hook(fullText)
-      }
-      await storeAIResponse(sendingMessage, fullText)
-=======
       await emitAssistantResponseEndHooks(fullText)
->>>>>>> 349810ff
 
       // eslint-disable-next-line no-console
       console.debug('LLM output:', fullText)
