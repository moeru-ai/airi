--- conflicted
+++ resolved
@@ -6,56 +6,12 @@
   const { send } = useModsChannelServerStore()
 
   function updateFor(moduleName: string, config: Record<string, unknown>) {
-<<<<<<< HEAD
-    if (client.value && connected.value) {
-      client.value.send({
-        type: 'ui:configure' as const,
-        data: {
-          moduleName,
-          config,
-        },
-      })
-
-      return
-    }
-
-    pendingUpdates.value.push({ moduleName, config })
-  }
-
-  function init(options?: { token?: string }) {
-    return new Promise((resolve, reject) => {
-      // Check if WebSocket is disabled
-      const wsDisabled = import.meta.env?.VITE_DISABLE_WEBSOCKET === 'true'
-        || import.meta.env?.DISABLE_WEBSOCKET === 'true'
-
-      client.value = new Client({
-        name: 'proj-airi:ui:stage',
-        url: wsDisabled ? '' : (import.meta.env.VITE_AIRI_WS_URL || 'ws://localhost:6121/ws'),
-        token: options?.token,
-        possibleEvents: [
-          'ui:configure',
-          'module:authenticated',
-        ],
-        onError: (error) => {
-          reject(error)
-        },
-      })
-
-      client.value.onEvent('module:authenticated', (event) => {
-        if (event.data.authenticated) {
-          connected.value = true
-          flushPending()
-          resolve(true)
-        }
-      })
-=======
     send({
       type: 'ui:configure' as const,
       data: {
         moduleName,
         config,
       },
->>>>>>> 4cf58725
     })
   }
 
