import { useDevicesList, useLocalStorage } from '@vueuse/core'
import { converter } from 'culori'
import { defineStore } from 'pinia'
import { computed, ref, watch } from 'vue'

export const DEFAULT_THEME_COLORS_HUE = 220.44

const convert = converter('oklch')
const getHueFrom = (color?: string) => color ? convert(color)?.h : DEFAULT_THEME_COLORS_HUE

export const useSettings = defineStore('settings', () => {
  const selectedAudioDevice = ref<MediaDeviceInfo>()

  const language = useLocalStorage('settings/language', 'en')
  const stageView = useLocalStorage('settings/stage/view/model-renderer', '2d')
<<<<<<< HEAD
  const live2dDisableFocus = useLocalStorage('settings/live2d/disable-focus', false)
=======
  const stageViewControlsEnabled = ref(false)
>>>>>>> 1592e744

  const isAudioInputOn = useLocalStorage('settings/audio/input', 'false')
  const selectedAudioDeviceId = computed(() => selectedAudioDevice.value?.deviceId)
  const { audioInputs, ensurePermissions } = useDevicesList({ constraints: { audio: true } })

  const disableTransitions = useLocalStorage('settings/disable-transitions', true)
  const usePageSpecificTransitions = useLocalStorage('settings/use-page-specific-transitions', true)

  const themeColorsHue = useLocalStorage('settings/theme/colors/hue', DEFAULT_THEME_COLORS_HUE)
  const themeColorsHueDynamic = useLocalStorage('settings/theme/colors/hue-dynamic', false)

  const allowVisibleOnAllWorkspaces = useLocalStorage('settings/allow-visible-on-all-workspaces', true)

  function setThemeColorsHue(hue = DEFAULT_THEME_COLORS_HUE) {
    themeColorsHue.value = hue
    themeColorsHueDynamic.value = false
  }

  function applyPrimaryColorFrom(color?: string) {
    setThemeColorsHue(getHueFrom(color))
  }

  /**
   * Check if a color is currently selected based on its hue value
   * @param hexColor Hex color code to check
   * @returns True if the color's hue matches the current theme hue
   */
  function isColorSelectedForPrimary(hexColor?: string) {
    // If dynamic coloring is enabled, no preset color is manually selected
    if (themeColorsHueDynamic.value)
      return false

    // Convert hex color to OKLCH
    const h = getHueFrom(hexColor)
    if (!h)
      return false

    // Compare hue values with a small tolerance for floating point comparison
    const hueDifference = Math.abs(h - themeColorsHue.value)
    return hueDifference < 0.01 || hueDifference > 359.99
  }

  watch(isAudioInputOn, (value) => {
    if (value === 'false') {
      selectedAudioDevice.value = undefined
    }
    if (value === 'true') {
      ensurePermissions().then(() => {
        selectedAudioDevice.value = audioInputs.value[0]
      })
    }
  })

  watch(audioInputs, () => {
    if (isAudioInputOn.value === 'true' && !selectedAudioDevice.value) {
      selectedAudioDevice.value = audioInputs.value[0]
    }
  }, { immediate: true })

  return {
    disableTransitions,
    usePageSpecificTransitions,
    language,
    stageView,
<<<<<<< HEAD
    live2dDisableFocus,
=======
    stageViewControlsEnabled,
>>>>>>> 1592e744
    themeColorsHue,
    themeColorsHueDynamic,
    isAudioInputOn,
    selectedAudioDevice,
    selectedAudioDeviceId,

    allowVisibleOnAllWorkspaces,

    setThemeColorsHue,
    applyPrimaryColorFrom,
    isColorSelectedForPrimary,
  }
})<|MERGE_RESOLUTION|>--- conflicted
+++ resolved
@@ -12,12 +12,10 @@
   const selectedAudioDevice = ref<MediaDeviceInfo>()
 
   const language = useLocalStorage('settings/language', 'en')
+  
   const stageView = useLocalStorage('settings/stage/view/model-renderer', '2d')
-<<<<<<< HEAD
+  const stageViewControlsEnabled = ref(false)
   const live2dDisableFocus = useLocalStorage('settings/live2d/disable-focus', false)
-=======
-  const stageViewControlsEnabled = ref(false)
->>>>>>> 1592e744
 
   const isAudioInputOn = useLocalStorage('settings/audio/input', 'false')
   const selectedAudioDeviceId = computed(() => selectedAudioDevice.value?.deviceId)
@@ -82,11 +80,8 @@
     usePageSpecificTransitions,
     language,
     stageView,
-<<<<<<< HEAD
     live2dDisableFocus,
-=======
     stageViewControlsEnabled,
->>>>>>> 1592e744
     themeColorsHue,
     themeColorsHueDynamic,
     isAudioInputOn,
