<script setup lang="ts">
import type { TresContext } from '@tresjs/core'
import type { Texture,
} from 'three'

import { TresCanvas } from '@tresjs/core'
import { EffectComposerPmndrs, HueSaturationPmndrs } from '@tresjs/post-processing'
import { useElementBounding, useMouse } from '@vueuse/core'
import { formatHex } from 'culori'
import { storeToRefs } from 'pinia'
import { BlendFunction } from 'postprocessing'
import {
  ACESFilmicToneMapping,
  PerspectiveCamera,
  Plane,
  Raycaster,
  Vector2,
  Vector3,
} from 'three'
import { onMounted, ref, shallowRef, watch } from 'vue'

import SkyBoxEnvironment from './VRM/SkyBoxEnvironment.vue'

import { useVRM } from '../../stores/vrm'
import { OrbitControls, VRMModel } from '../Scenes'

const props =  withDefaults(defineProps<{
  modelSrc?: string
  showAxes?: boolean
  idleAnimation?: string
  paused?: boolean
}>(), { 
  showAxes: false,
  idleAnimation: '/assets/vrm/animations/idle_loop.vrma',
  paused: false,
 })

const emit = defineEmits<{
  (e: 'loadModelProgress', value: number): void
  (e: 'error', value: unknown): void
}>()

const { x: mouseX, y: mouseY } = useMouse()

const vrmContainerRef = ref<HTMLDivElement>()
const { width, height } = useElementBounding(vrmContainerRef)
const {
  cameraFOV,
  cameraPosition,
  cameraDistance,
  modelOrigin,
  trackingMode,
  lookAtTarget,
  eyeHeight,

  directionalLightPosition,
  directionalLightRotation,
  directionalLightIntensity,
  directionalLightColor,

  ambientLightIntensity,
  ambientLightColor,

  hemisphereLightIntensity,
  hemisphereSkyColor,
  hemisphereGroundColor,

  envSelect,
  skyBoxSrc,
} = storeToRefs(useVRM())

const modelRef = ref<InstanceType<typeof VRMModel>>()

const camera = shallowRef(new PerspectiveCamera())
const controlsRef = shallowRef<InstanceType<typeof OrbitControls>>()
const tresCanvasRef = shallowRef<TresContext>()
const skyBoxEnvRef = ref<InstanceType<typeof SkyBoxEnvironment>>()

function onTresReady(context: TresContext) {
  tresCanvasRef.value = context
}

const effectProps = {
  saturation: 0.3,
  hue: 0,
  blendFunction: BlendFunction.SRC,
}

let isUpdatingCamera = true
// manage the sequence of the camera and controls initialization
const controlsReady = ref(false)
const modelReady = ref(false)
const sceneReady = ref(false)
const raycaster = new Raycaster()
const mouse = new Vector2()

// For NPR skybox shader
const nprEquirectTex = ref<Texture | null>(null)

watch(cameraFOV, (newFov) => {
  if (camera.value) {
    camera.value.fov = newFov
    camera.value.updateProjectionMatrix()
  }
})

// not sure if we need this
// watch([width, height], () => {
//   if (camera.value) {
//     camera.value.aspect = width.value / height.value
//     camera.value.updateProjectionMatrix()
//   }
// })
// If controls are ready
watch(() => controlsRef.value?.controls, (ctrl) => {
  if (ctrl && camera.value) {
    controlsReady.value = true

    const updateCameraFromControls = () => {
      if (isUpdatingCamera)
        return
      isUpdatingCamera = true

      const newPos = camera.value!.position
      const newDist = controlsRef.value!.controls!.getDistance()

      const posChanged
        = Math.abs(cameraPosition.value.x - newPos.x) > 1e-6
          || Math.abs(cameraPosition.value.y - newPos.y) > 1e-6
          || Math.abs(cameraPosition.value.z - newPos.z) > 1e-6

      const distChanged = Math.abs(cameraDistance.value - newDist) > 1e-6

      if (posChanged || distChanged) {
        cameraPosition.value = { x: newPos.x, y: newPos.y, z: newPos.z }
        cameraDistance.value = newDist
      }

      isUpdatingCamera = false
    }

    ctrl.addEventListener('change', updateCameraFromControls)
  }
})

// If model is ready
function handleLoadModelProgress() {
  modelReady.value = true
}

// Then start to set the camera position and target
watch(
  [controlsReady, modelReady],
  ([ctrlOk, modelOk]) => {
    if (ctrlOk && modelOk && camera.value && controlsRef.value && controlsRef.value.controls) {
      isUpdatingCamera = true
      try {
        camera.value.aspect = width.value / height.value
        camera.value.fov = cameraFOV.value
        // Set camera target
        controlsRef.value.setTarget(modelOrigin.value)
        // Set camera position
        camera.value.position.set(
          cameraPosition.value.x,
          cameraPosition.value.y,
          cameraPosition.value.z,
        )
        camera.value.updateProjectionMatrix()
        controlsRef.value.controls.update()
        cameraDistance.value = controlsRef.value!.controls!.getDistance()
      }
      finally {
        isUpdatingCamera = false
        sceneReady.value = true
      }
    }
  },
)

// Bidirectional watch between slider and OrbitControls
watch(cameraDistance, (newDistance) => {
  if (!isUpdatingCamera && camera.value && controlsRef.value && controlsRef.value.controls) {
    isUpdatingCamera = true
    const newPosition = new Vector3()
    const target = controlsRef.value.controls.target
    const direction = new Vector3().subVectors(camera.value.position, target).normalize()
    newPosition.copy(target).addScaledVector(direction, newDistance)
    camera.value.position.set(
      newPosition.x,
      newPosition.y,
      newPosition.z,
    )
    controlsRef.value.update()
    cameraPosition.value = {
      x: newPosition.x,
      y: newPosition.y,
      z: newPosition.z,
    }
  }
  isUpdatingCamera = false
})

// Set looking target according to trackingMode
function lookAtCamera(newPosition: { x: number, y: number, z: number }) {
  modelRef.value?.lookAtUpdate(newPosition)
  lookAtTarget.value = newPosition
}

function lookAtMouse(mouseX: number, mouseY: number) {
  mouse.x = (mouseX / window.innerWidth) * 2 - 1
  mouse.y = -(mouseY / window.innerHeight) * 2 + 1

  // Raycast from the mouse position
  raycaster.setFromCamera(mouse, camera.value)

  // Create a plane in front of the camera
  const cameraDirection = new Vector3()
  camera.value.getWorldDirection(cameraDirection) // Get camera's forward direction

  const plane = new Plane()
  plane.setFromNormalAndCoplanarPoint(
    cameraDirection,
    camera.value.position.clone().add(cameraDirection.multiplyScalar(1)), // 1 unit in front of the camera
  )

  const intersection = new Vector3()
  raycaster.ray.intersectPlane(plane, intersection)
  lookAtTarget.value = { x: intersection.x, y: intersection.y, z: intersection.z }

  // Pass the target to the model
  modelRef.value?.lookAtUpdate(lookAtTarget.value)
}

watch(cameraPosition, (newPosition) => {
  if (!sceneReady.value || !modelRef.value)
    return
  if (trackingMode.value === 'camera') {
    lookAtCamera(newPosition)
  }
}, { deep: true })

watch([mouseX, mouseY], () => {
  if (!sceneReady.value || !modelRef.value)
    return
  if (trackingMode.value === 'mouse') {
    lookAtMouse(mouseX.value, mouseY.value)
  }
})

watch(trackingMode, (newMode) => {
  if (!sceneReady.value || !modelRef.value)
    return
  if (newMode === 'camera') {
    lookAtCamera(cameraPosition.value)
  }
  else if (newMode === 'mouse') {
    lookAtMouse(mouseX.value, mouseY.value)
  }
  else {
    lookAtTarget.value = {
      x: 0,
      y: eyeHeight.value,
      z: -1000,
    }
  }
})

onMounted(() => {
  if (envSelect.value === 'skyBox') {
    skyBoxEnvRef.value?.reload(skyBoxSrc.value)
  }
})

defineExpose({
  setExpression: (expression: string) => {
    modelRef.value?.setExpression(expression)
  },
  canvasElement: () => {
    return tresCanvasRef.value?.renderer.value.domElement
  },
})
</script>

<template>
  <div ref="vrmContainerRef" w="100%" h="100%">
    <TresCanvas
      v-if="camera" v-show="sceneReady"
      :camera="camera"
      :antialias="true"
      :width="width"
      :height="height"
      :tone-mapping="ACESFilmicToneMapping"
      :tone-mapping-exposure="1"
      :preserve-drawing-buffer="true"
      @ready="onTresReady"
    >
      <OrbitControls ref="controlsRef" />
      <SkyBoxEnvironment
        v-if="envSelect === 'skyBox'"
        ref="skyBoxEnvRef"
        :sky-box-src="skyBoxSrc"
        :as-background="true"
        @equirect-skybox-ready="(tex) => nprEquirectTex = tex"
      />
      <TresHemisphereLight
        v-else
        :color="formatHex(hemisphereSkyColor)"
        :ground-color="formatHex(hemisphereGroundColor)"
        :position="[0, 1, 0]"
        :intensity="hemisphereLightIntensity"
        cast-shadow
      />
      <TresAmbientLight
        :color="formatHex(ambientLightColor)"
        :intensity="ambientLightIntensity"
        cast-shadow
      />
      <TresDirectionalLight
        :color="formatHex(directionalLightColor)"
        :position="[directionalLightPosition.x, directionalLightPosition.y, directionalLightPosition.z]"
        :rotation="[directionalLightRotation.x, directionalLightRotation.y, directionalLightRotation.z]"
        :intensity="directionalLightIntensity"
        cast-shadow
      />
      <Suspense>
        <EffectComposerPmndrs>
          <HueSaturationPmndrs v-bind="effectProps" />
        </EffectComposerPmndrs>
      </Suspense>
      <VRMModel
        ref="modelRef"
        :model-src="props.modelSrc"
<<<<<<< HEAD
        idle-animation="/assets/vrm/animations/idle_loop.vrma"
        :paused="false"
        :npr-equirect-tex="nprEquirectTex"
=======
        :idle-animation="props.idleAnimation"
        :paused="props.paused"
>>>>>>> e6b1bdc6
        @load-model-progress="(val) => emit('loadModelProgress', val)"
        @model-ready="handleLoadModelProgress"
        @error="(val) => emit('error', val)"
      />
      <TresAxesHelper :size="1" v-if="props.showAxes" />
    </TresCanvas>
  </div>
</template><|MERGE_RESOLUTION|>--- conflicted
+++ resolved
@@ -330,14 +330,9 @@
       <VRMModel
         ref="modelRef"
         :model-src="props.modelSrc"
-<<<<<<< HEAD
-        idle-animation="/assets/vrm/animations/idle_loop.vrma"
-        :paused="false"
-        :npr-equirect-tex="nprEquirectTex"
-=======
         :idle-animation="props.idleAnimation"
         :paused="props.paused"
->>>>>>> e6b1bdc6
+        :npr-equirect-tex="nprEquirectTex"
         @load-model-progress="(val) => emit('loadModelProgress', val)"
         @model-ready="handleLoadModelProgress"
         @error="(val) => emit('error', val)"
