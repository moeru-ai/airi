--- conflicted
+++ resolved
@@ -2,11 +2,7 @@
 import { computed, useSlots } from 'vue'
 
 const props = defineProps<{
-<<<<<<< HEAD
-  type?: 'error' | 'warning' | 'success'
-=======
   type?: 'error' | 'warning' | 'success' | 'info' | 'loading'
->>>>>>> 9e226184
 }>()
 
 const slots = useSlots()
@@ -18,15 +14,11 @@
     case 'warning':
       return 'border-solid border-2 border-amber-200 bg-amber-50 dark:border-amber-800/30 dark:bg-amber-900/20'
     case 'success':
-<<<<<<< HEAD
-      return 'border-solid border-2 border-green-200 bg-green-50 dark:border-green-800/30 dark:bg-green-900/20'
-=======
       return 'border-solid border-2 border-green-200 bg-green-50 dark:border-green-800/30 text-green-700 dark:bg-green-900/30 dark:text-green-300'
     case 'info':
       return 'border-solid border-2 border-blue-200 bg-blue-50 dark:border-blue-800/30 text-blue-700 dark:bg-blue-900/30 dark:text-blue-300'
     case 'loading':
       return 'border-solid border-2 border-blue-200 bg-blue-50 dark:border-blue-800/30 text-blue-700 dark:bg-blue-900/30 dark:text-blue-300'
->>>>>>> 9e226184
   }
   return ''
 })
@@ -39,13 +31,10 @@
       return 'i-solar:danger-circle-bold-duotone text-amber-500 dark:text-amber-400'
     case 'success':
       return 'i-solar:check-circle-bold-duotone text-green-500 dark:text-green-400'
-<<<<<<< HEAD
-=======
     case 'info':
       return 'i-solar:info-circle-bold-duotone text-blue-500 dark:text-blue-400'
     case 'loading':
       return 'i-svg-spinners:3-dots-fade text-blue-500 dark:text-blue-400'
->>>>>>> 9e226184
   }
   return ''
 })
@@ -58,13 +47,10 @@
       return 'text-amber-500 dark:text-amber-400'
     case 'success':
       return 'text-green-500 dark:text-green-400'
-<<<<<<< HEAD
-=======
     case 'info':
       return 'text-blue-500 dark:text-blue-400'
     case 'loading':
       return 'text-blue-500 dark:text-blue-400'
->>>>>>> 9e226184
   }
   return ''
 })
