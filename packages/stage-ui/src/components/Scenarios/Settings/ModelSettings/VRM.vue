<script setup lang="ts">
import { FieldRange, Input } from '@proj-airi/ui'
import { useFileDialog } from '@vueuse/core'
import { storeToRefs } from 'pinia'
import { ref } from 'vue'
import { useI18n } from 'vue-i18n'

import { useVRM } from '../../../../stores'
import { Callout, Section } from '../../../Layouts'
import { Button } from '../../../Misc'
import { ColorPalette } from '../../../Widgets'

defineProps<{
  palette: string[]
}>()

defineEmits<{
  (e: 'extractColorsFromModel'): void
  (e: 'switchToLive2D'): void
}>()

const { t } = useI18n()

const modelFileDialog = useFileDialog({
  accept: '.vrm',
})

const vrm = useVRM()
const {
  modelFile,
  loadSource,
  loadingModel,
  modelUrl,
  modelSize,
  modelOffset,
  cameraFOV,
<<<<<<< HEAD
=======
  defaultModelUrl,
>>>>>>> 6ef8465c
  selectedModel,
  modelRotationY,
} = storeToRefs(vrm)
const localModelUrl = ref(modelUrl.value)

modelFileDialog.onChange((files) => {
  if (files && files.length > 0) {
    modelFile.value = files[0]
    loadSource.value = 'file'
    loadingModel.value = true
    localModelUrl.value = ''
  }
})

function urlUploadClick() {
  modelUrl.value = localModelUrl.value
  // same URL will let the loader be lazy and forgot to reset loading state
  // If the loading state is still true, then the URL input will be locked
  if (modelUrl.value === selectedModel.value) {
    console.warn('Model URL is the same as the selected model, no need to reload.')
    return
  }
  // Can't let the default model URL be reentered into the loader, otherwise it will still be too lazy to reset the loading state
<<<<<<< HEAD
  if (!modelUrl.value && selectedModel.value === vrm.defaultModelUrl) {
    localModelUrl.value = vrm.defaultModelUrl
=======
  if (!modelUrl.value && selectedModel.value === defaultModelUrl.value) {
    localModelUrl.value = defaultModelUrl.value
>>>>>>> 6ef8465c
    return
  }
  // Only when real different URL is entered, then the loader will be triggered
  loadSource.value = 'url'
  loadingModel.value = true
  localModelUrl.value = selectedModel.value
}
</script>

<template>
  <Section
    :title="t('settings.vrm.switch-to-vrm.title')"
    icon="i-solar:magic-stick-3-bold-duotone"
    :class="[
      'rounded-xl',
      'bg-white/80  dark:bg-black/75',
      'backdrop-blur-lg',
    ]"
  >
    <Button variant="secondary" @click="$emit('switchToLive2D')">
      {{ t('settings.vrm.switch-to-vrm.change-to-vrm') }}
    </Button>
  </Section>
  <Section
    :title="t('settings.vrm.change-model.title')"
    icon="i-solar:magic-stick-3-bold-duotone"
    inner-class="text-sm"
    :class="[
      'rounded-xl',
      'bg-white/80  dark:bg-black/75',
      'backdrop-blur-lg',
    ]"
  >
    <Button
      variant="secondary" @click=" () => {
        modelFileDialog.reset()
        modelFileDialog.open()
      }"
    >
      {{ t('settings.vrm.change-model.from-file') }}...
    </Button>
    <div flex items-center gap-2>
      <Input
        v-model="localModelUrl"
        :disabled="loadingModel"
        class="flex-1"
        :placeholder="t('settings.vrm.change-model.from-url-placeholder')"
      />
      <Button size="sm" variant="secondary" @click="urlUploadClick">
        {{ t('settings.vrm.change-model.from-url') }}
      </Button>
    </div>
  </Section>
  <Section
    :title="t('settings.vrm.theme-color-from-model.title')"
    icon="i-solar:magic-stick-3-bold-duotone"
    inner-class="text-sm"
    :class="[
      'rounded-xl',
      'bg-white/80  dark:bg-black/75',
      'backdrop-blur-lg',
    ]"
  >
    <ColorPalette class="mb-4 mt-2" :colors="palette.map(hex => ({ hex, name: hex }))" mx-auto />
    <Button variant="secondary" @click="$emit('extractColorsFromModel')">
      {{ t('settings.vrm.theme-color-from-model.button-extract.title') }}
    </Button>
  </Section>
  <Section
    :title="t('settings.vrm.scale-and-position.title')"
    icon="i-solar:scale-bold-duotone"
    :class="[
      'rounded-xl',
      'bg-white/80  dark:bg-black/75',
      'backdrop-blur-lg',
    ]"
  >
    <Callout :label="t('settings.vrm.scale-and-position.model-info-title')">
      <div>
        <div class="text-sm text-neutral-600 space-y-1">
          <div class="flex justify-between">
            <span>{{ t('settings.vrm.scale-and-position.model-info-x') }}</span>
            <span>{{ modelSize.x.toFixed(4) }}</span>
          </div>
          <div class="flex justify-between">
            <span>{{ t('settings.vrm.scale-and-position.model-info-y') }}</span>
            <span>{{ modelSize.y.toFixed(4) }}</span>
          </div>
          <div class="flex justify-between">
            <span>{{ t('settings.vrm.scale-and-position.model-info-z') }}</span>
            <span>{{ modelSize.z.toFixed(4) }}</span>
          </div>
        </div>
      </div>
    </Callout>
    <Callout
      theme="lime"
      label="Tips!"
    >
      <div class="text-sm text-neutral-600 space-y-1">
        {{ t('settings.vrm.scale-and-position.tips') }}
      </div>
    </Callout>
    <FieldRange
      :model-value="Number(modelOffset.x.toFixed(4))"
      as="div"
      :min="-modelSize.x"
      :max="modelSize.x"
      :step="modelSize.x / 100"
      :label="t('settings.vrm.scale-and-position.x')"
      @update:model-value="val => modelOffset.x = val"
    >
      <template #label>
        <div flex items-center>
          <div>
            {{ t('settings.vrm.scale-and-position.x') }}
          </div>
          <button px-2 text-xs outline-none title="Reset value to default" @click="() => modelOffset.x = 0">
            <div i-solar:forward-linear transform-scale-x--100 text="neutral-500 dark:neutral-400" />
          </button>
        </div>
      </template>
    </FieldRange>
    <FieldRange
      :model-value="Number(modelOffset.y.toFixed(4))"
      as="div"
      :min="-modelSize.y"
      :max="modelSize.y"
      :step="modelSize.y / 100"
      :label="t('settings.vrm.scale-and-position.y')"
      @update:model-value="val => modelOffset.y = val"
    >
      <template #label>
        <div flex items-center>
          <div>{{ t('settings.vrm.scale-and-position.y') }}</div>
          <button px-2 text-xs outline-none title="Reset value to default" @click="() => modelOffset.y = 0">
            <div i-solar:forward-linear transform-scale-x--100 text="neutral-500 dark:neutral-400" />
          </button>
        </div>
      </template>
    </FieldRange>
    <FieldRange
      :model-value="Number(modelOffset.z.toFixed(4))"
      as="div"
      :min="-modelSize.z"
      :max="modelSize.z"
      :step="modelSize.z / 100"
      :label="t('settings.vrm.scale-and-position.z')"
      @update:model-value="val => modelOffset.z = val"
    >
      <template #label>
        <div flex items-center>
          <div>{{ t('settings.vrm.scale-and-position.z') }}</div>
          <button px-2 text-xs outline-none title="Reset value to default" @click="() => modelOffset.z = 0">
            <div i-solar:forward-linear transform-scale-x--100 text="neutral-500 dark:neutral-400" />
          </button>
        </div>
      </template>
    </FieldRange>
    <FieldRange
      :model-value="cameraFOV"
      as="div"
      :min="1"
      :max="180"
      :step="1"
      :label="t('settings.vrm.scale-and-position.fov')"
      @update:model-value="val => cameraFOV = val"
    >
      <template #label>
        <div flex items-center>
          <div>{{ t('settings.vrm.scale-and-position.fov') }}</div>
          <button px-2 text-xs outline-none title="Reset value to default" @click="() => cameraFOV = 40">
            <div i-solar:forward-linear transform-scale-x--100 text="neutral-500 dark:neutral-400" />
          </button>
        </div>
      </template>
    </FieldRange>
    <FieldRange
      :model-value="modelRotationY"
      as="div"
      :min="-180"
      :max="180"
      :step="1"
      :label="t('settings.vrm.scale-and-position.rotation-y')"
      @update:model-value="val => modelRotationY = val"
    >
      <template #label>
        <div flex items-center>
          <div>{{ t('settings.vrm.scale-and-position.rotation-y') }}</div>
          <button px-2 text-xs outline-none title="Reset value to default" @click="() => modelRotationY = 0">
            <div i-solar:forward-linear transform-scale-x--100 text="neutral-500 dark:neutral-400" />
          </button>
        </div>
      </template>
    </FieldRange>
  </Section>
</template><|MERGE_RESOLUTION|>--- conflicted
+++ resolved
@@ -34,10 +34,6 @@
   modelSize,
   modelOffset,
   cameraFOV,
-<<<<<<< HEAD
-=======
-  defaultModelUrl,
->>>>>>> 6ef8465c
   selectedModel,
   modelRotationY,
 } = storeToRefs(vrm)
@@ -61,13 +57,8 @@
     return
   }
   // Can't let the default model URL be reentered into the loader, otherwise it will still be too lazy to reset the loading state
-<<<<<<< HEAD
   if (!modelUrl.value && selectedModel.value === vrm.defaultModelUrl) {
     localModelUrl.value = vrm.defaultModelUrl
-=======
-  if (!modelUrl.value && selectedModel.value === defaultModelUrl.value) {
-    localModelUrl.value = defaultModelUrl.value
->>>>>>> 6ef8465c
     return
   }
   // Only when real different URL is entered, then the loader will be triggered
@@ -89,6 +80,51 @@
   >
     <Button variant="secondary" @click="$emit('switchToLive2D')">
       {{ t('settings.vrm.switch-to-vrm.change-to-vrm') }}
+    </Button>
+  </Section>
+  <Section
+    :title="t('settings.vrm.change-model.title')"
+    icon="i-solar:magic-stick-3-bold-duotone"
+    inner-class="text-sm"
+    :class="[
+      'rounded-xl',
+      'bg-white/80  dark:bg-black/75',
+      'backdrop-blur-lg',
+    ]"
+  >
+    <Button
+      variant="secondary" @click=" () => {
+        modelFileDialog.reset()
+        modelFileDialog.open()
+      }"
+    >
+      {{ t('settings.vrm.change-model.from-file') }}...
+    </Button>
+    <div flex items-center gap-2>
+      <Input
+        v-model="localModelUrl"
+        :disabled="loadingModel"
+        class="flex-1"
+        :placeholder="t('settings.vrm.change-model.from-url-placeholder')"
+      />
+      <Button size="sm" variant="secondary" @click="urlUploadClick">
+        {{ t('settings.vrm.change-model.from-url') }}
+      </Button>
+    </div>
+  </Section>
+  <Section
+    :title="t('settings.vrm.theme-color-from-model.title')"
+    icon="i-solar:magic-stick-3-bold-duotone"
+    inner-class="text-sm"
+    :class="[
+      'rounded-xl',
+      'bg-white/80  dark:bg-black/75',
+      'backdrop-blur-lg',
+    ]"
+  >
+    <ColorPalette class="mb-4 mt-2" :colors="palette.map(hex => ({ hex, name: hex }))" mx-auto />
+    <Button variant="secondary" @click="$emit('extractColorsFromModel')">
+      {{ t('settings.vrm.theme-color-from-model.button-extract.title') }}
     </Button>
   </Section>
   <Section
