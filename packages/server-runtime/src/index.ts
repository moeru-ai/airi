import type { MemoryConfiguration } from '@proj-airi/memory-system'
import type { WebSocketEvent } from '@proj-airi/server-shared/types'

import type { AuthenticatedPeer, Peer } from './types'

import { env } from 'node:process'

import { Format, LogLevel, setGlobalFormat, setGlobalLogLevel, useLogg } from '@guiiai/logg'
<<<<<<< HEAD
import { createApp, createRouter, defineWebSocketHandler, eventHandler, getRouterParam, readBody } from 'h3'
=======
import { defineWebSocketHandler, H3 } from 'h3'
>>>>>>> 4cf58725

import { clearSessionMemory, configureMemorySystem, exportUserMemory, getMemoryConfiguration, getRecentMessages, saveShortTermMemory, searchUserMemory } from './services/memory'
import { WebSocketReadyState } from './types'

setGlobalFormat(Format.Pretty)
setGlobalLogLevel(LogLevel.Log)

// cache token once
const AUTH_TOKEN = env.AUTHENTICATION_TOKEN || ''

// pre-stringified responses
const RESPONSES = {
  authenticated: JSON.stringify({ type: 'module:authenticated', data: { authenticated: true } }),
  notAuthenticated: JSON.stringify({ type: 'error', data: { message: 'not authenticated' } }),
}

// helper send function
function send(peer: Peer, event: WebSocketEvent<Record<string, unknown>> | string) {
  peer.send(typeof event === 'string' ? event : JSON.stringify(event))
}

function main() {
  const appLogger = useLogg('App').useGlobalConfig()
  const websocketLogger = useLogg('WebSocket').useGlobalConfig()

  const app = new H3({
    onError: error => appLogger.withError(error).error('an error occurred'),
  })

<<<<<<< HEAD
  const router = createRouter()
  router.get('/api/memory/config', eventHandler(() => {
    return { success: true, data: getMemoryConfiguration() }
  }))

  router.post('/api/memory/config', eventHandler(async (event) => {
    const body = await readBody(event) as MemoryConfiguration | undefined

    if (!body) {
      return { success: false, error: 'Configuration payload is required' }
    }

    try {
      await configureMemorySystem(body)
      return { success: true }
    }
    catch (error) {
      return { success: false, error: error instanceof Error ? error.message : String(error) }
    }
  }))

  router.post('/api/memory/save', eventHandler(async (event) => {
    const body = await readBody(event) as { sessionId?: string, message?: unknown, userId?: string }

    if (!body?.sessionId || typeof body.sessionId !== 'string') {
      return { success: false, error: 'sessionId is required' }
    }

    if (!body?.message || typeof body.message !== 'object') {
      return { success: false, error: 'message payload is required' }
    }

    await saveShortTermMemory({
      sessionId: body.sessionId,
      message: body.message as any,
      userId: typeof body.userId === 'string' ? body.userId : undefined,
    })

    return { success: true }
  }))

  router.get('/api/memory/session/:sessionId', eventHandler(async (event) => {
    const sessionId = getRouterParam(event, 'sessionId')

    if (!sessionId) {
      return { success: false, error: 'sessionId is required' }
    }

    const requestUrl = new URL(event.node.req.url ?? '', 'http://localhost')
    const limitParam = requestUrl.searchParams.get('limit')
    const limit = limitParam ? Number.parseInt(limitParam, 10) : undefined

    const messages = await getRecentMessages(sessionId, Number.isNaN(limit) ? undefined : limit)

    return { success: true, data: messages }
  }))

  router.post('/api/memory/search', eventHandler(async (event) => {
    const body = await readBody(event) as { query?: string, userId?: string, limit?: number }

    if (!body?.query || typeof body.query !== 'string') {
      return { success: false, error: 'query is required' }
    }

    if (!body?.userId || typeof body.userId !== 'string') {
      return { success: false, error: 'userId is required' }
    }

    const results = await searchUserMemory(body.query, body.userId, typeof body.limit === 'number' ? body.limit : undefined)

    return { success: true, data: results }
  }))

  router.post('/api/memory/clear', eventHandler(async (event) => {
    const body = await readBody(event) as { sessionId?: string }

    if (!body?.sessionId || typeof body.sessionId !== 'string') {
      return { success: false, error: 'sessionId is required' }
    }

    await clearSessionMemory(body.sessionId)

    return { success: true }
  }))

  router.get('/api/memory/export', eventHandler(async (event) => {
    const url = new URL(event.node.req.url ?? '', 'http://localhost')
    const userId = url.searchParams.get('userId')
    const limitParam = url.searchParams.get('limit')

    if (!userId) {
      return { success: false, error: 'userId is required' }
    }

    const limit = limitParam ? Number.parseInt(limitParam, 10) : undefined
    const data = await exportUserMemory(userId, Number.isNaN(limit) ? undefined : limit)

    return { success: true, data }
  }))
  app.use(router)

=======
>>>>>>> 4cf58725
  const peers = new Map<string, AuthenticatedPeer>()
  const peersByModule = new Map<string, Map<number | undefined, AuthenticatedPeer>>()

  function registerModulePeer(p: AuthenticatedPeer, name: string, index?: number) {
    if (!peersByModule.has(name)) {
      peersByModule.set(name, new Map())
    }
    const group = peersByModule.get(name)!
    if (group.has(index)) {
      // log instead of silent overwrite
      websocketLogger.withFields({ name, index }).debug('peer replaced for module')
    }
    group.set(index, p)
  }

  function unregisterModulePeer(p: AuthenticatedPeer) {
    if (!p.name)
      return
    const group = peersByModule.get(p.name)
    if (group) {
      group.delete(p.index)
      if (group.size === 0) {
        peersByModule.delete(p.name)
      }
    }
  }

  app.get('/ws', defineWebSocketHandler({
    open: (peer) => {
      if (AUTH_TOKEN) {
        peers.set(peer.id, { peer, authenticated: false, name: '' })
      }
      else {
        peer.send(RESPONSES.authenticated)
        peers.set(peer.id, { peer, authenticated: true, name: '' })
      }

      websocketLogger.withFields({ peer: peer.id, activePeers: peers.size }).log('connected')
    },
    message: (peer, message) => {
      let event: WebSocketEvent
      try {
        event = message.json() as WebSocketEvent
      }
      catch (err) {
        const errorMessage = err instanceof Error ? err.message : String(err)
        send(peer, { type: 'error', data: { message: `invalid JSON, error: ${errorMessage}` } })
        return
      }

      switch (event.type) {
        case 'module:authenticate': {
          if (AUTH_TOKEN && event.data.token !== AUTH_TOKEN) {
            websocketLogger.withFields({ peer: peer.id }).debug('authentication failed')
            send(peer, { type: 'error', data: { message: 'invalid token' } })
            return
          }

          peer.send(RESPONSES.authenticated)
          const p = peers.get(peer.id)
          if (p) {
            Object.assign(p, { authenticated: true })
          }
          return
        }
        case 'module:announce': {
          const p = peers.get(peer.id)
          if (p) {
            unregisterModulePeer(p)
            const { name, index } = event.data as { name: string, index?: number }
            if (!name || typeof name !== 'string') {
              send(peer, { type: 'error', data: { message: 'the field \'name\' must be a non-empty string for event \'module:announce\'' } })
              return
            }
            if (typeof index !== 'undefined') {
              if (!Number.isInteger(index) || index < 0) {
                send(peer, { type: 'error', data: { message: 'the field \'index\' must be a non-negative integer for event \'module:announce\'' } })
                return
              }
            }
            if (AUTH_TOKEN && !p.authenticated) {
              send(peer, { type: 'error', data: { message: 'must authenticate before announcing' } })
              return
            }
            Object.assign(p, { name, index })
            registerModulePeer(p, p.name, p.index)
          }
          return
        }

        case 'ui:configure': {
          const { moduleName, moduleIndex, config } = event.data

          if (moduleName === '') {
            send(peer, { type: 'error', data: { message: 'the field \'moduleName\' can\'t be empty for event \'ui:configure\'' } })
            return
          }
          if (typeof moduleIndex !== 'undefined') {
            if (!Number.isInteger(moduleIndex) || moduleIndex < 0) {
              send(peer, {
                type: 'error',
                data: { message: 'the field \'moduleIndex\' must be a non-negative integer for event \'ui:configure\'' },
              })
              return
            }
          }

          const target = peersByModule.get(moduleName)?.get(moduleIndex)
          if (target) {
            send(target.peer, { type: 'module:configure', data: { config } })
          }
          else {
            send(peer, { type: 'error', data: { message: 'module not found, it hasn\'t announced itself or the name is incorrect' } })
          }
          return
        }
      }

      // default case
      const p = peers.get(peer.id)
      if (!p?.authenticated) {
        websocketLogger.withFields({ peer: peer.id }).debug('not authenticated')
        peer.send(RESPONSES.notAuthenticated)
        return
      }

      const payload = JSON.stringify(event)
      for (const [id, other] of peers.entries()) {
        if (id === peer.id)
          continue
        if (other.peer.readyState === WebSocketReadyState.OPEN) {
          other.peer.send(payload)
        }
        else {
          peers.delete(id)
          unregisterModulePeer(other)
        }
      }
    },
    error: (peer, error) => {
      websocketLogger.withFields({ peer: peer.id }).withError(error).error('an error occurred')
    },
    close: (peer, details) => {
      const p = peers.get(peer.id)
      if (p)
        unregisterModulePeer(p)

      websocketLogger.withFields({ peer: peer.id, details, activePeers: peers.size }).log('closed')
      peers.delete(peer.id)
    },
  }))

  return app
}

export const app = main()<|MERGE_RESOLUTION|>--- conflicted
+++ resolved
@@ -1,4 +1,3 @@
-import type { MemoryConfiguration } from '@proj-airi/memory-system'
 import type { WebSocketEvent } from '@proj-airi/server-shared/types'
 
 import type { AuthenticatedPeer, Peer } from './types'
@@ -6,13 +5,8 @@
 import { env } from 'node:process'
 
 import { Format, LogLevel, setGlobalFormat, setGlobalLogLevel, useLogg } from '@guiiai/logg'
-<<<<<<< HEAD
-import { createApp, createRouter, defineWebSocketHandler, eventHandler, getRouterParam, readBody } from 'h3'
-=======
 import { defineWebSocketHandler, H3 } from 'h3'
->>>>>>> 4cf58725
 
-import { clearSessionMemory, configureMemorySystem, exportUserMemory, getMemoryConfiguration, getRecentMessages, saveShortTermMemory, searchUserMemory } from './services/memory'
 import { WebSocketReadyState } from './types'
 
 setGlobalFormat(Format.Pretty)
@@ -40,110 +34,6 @@
     onError: error => appLogger.withError(error).error('an error occurred'),
   })
 
-<<<<<<< HEAD
-  const router = createRouter()
-  router.get('/api/memory/config', eventHandler(() => {
-    return { success: true, data: getMemoryConfiguration() }
-  }))
-
-  router.post('/api/memory/config', eventHandler(async (event) => {
-    const body = await readBody(event) as MemoryConfiguration | undefined
-
-    if (!body) {
-      return { success: false, error: 'Configuration payload is required' }
-    }
-
-    try {
-      await configureMemorySystem(body)
-      return { success: true }
-    }
-    catch (error) {
-      return { success: false, error: error instanceof Error ? error.message : String(error) }
-    }
-  }))
-
-  router.post('/api/memory/save', eventHandler(async (event) => {
-    const body = await readBody(event) as { sessionId?: string, message?: unknown, userId?: string }
-
-    if (!body?.sessionId || typeof body.sessionId !== 'string') {
-      return { success: false, error: 'sessionId is required' }
-    }
-
-    if (!body?.message || typeof body.message !== 'object') {
-      return { success: false, error: 'message payload is required' }
-    }
-
-    await saveShortTermMemory({
-      sessionId: body.sessionId,
-      message: body.message as any,
-      userId: typeof body.userId === 'string' ? body.userId : undefined,
-    })
-
-    return { success: true }
-  }))
-
-  router.get('/api/memory/session/:sessionId', eventHandler(async (event) => {
-    const sessionId = getRouterParam(event, 'sessionId')
-
-    if (!sessionId) {
-      return { success: false, error: 'sessionId is required' }
-    }
-
-    const requestUrl = new URL(event.node.req.url ?? '', 'http://localhost')
-    const limitParam = requestUrl.searchParams.get('limit')
-    const limit = limitParam ? Number.parseInt(limitParam, 10) : undefined
-
-    const messages = await getRecentMessages(sessionId, Number.isNaN(limit) ? undefined : limit)
-
-    return { success: true, data: messages }
-  }))
-
-  router.post('/api/memory/search', eventHandler(async (event) => {
-    const body = await readBody(event) as { query?: string, userId?: string, limit?: number }
-
-    if (!body?.query || typeof body.query !== 'string') {
-      return { success: false, error: 'query is required' }
-    }
-
-    if (!body?.userId || typeof body.userId !== 'string') {
-      return { success: false, error: 'userId is required' }
-    }
-
-    const results = await searchUserMemory(body.query, body.userId, typeof body.limit === 'number' ? body.limit : undefined)
-
-    return { success: true, data: results }
-  }))
-
-  router.post('/api/memory/clear', eventHandler(async (event) => {
-    const body = await readBody(event) as { sessionId?: string }
-
-    if (!body?.sessionId || typeof body.sessionId !== 'string') {
-      return { success: false, error: 'sessionId is required' }
-    }
-
-    await clearSessionMemory(body.sessionId)
-
-    return { success: true }
-  }))
-
-  router.get('/api/memory/export', eventHandler(async (event) => {
-    const url = new URL(event.node.req.url ?? '', 'http://localhost')
-    const userId = url.searchParams.get('userId')
-    const limitParam = url.searchParams.get('limit')
-
-    if (!userId) {
-      return { success: false, error: 'userId is required' }
-    }
-
-    const limit = limitParam ? Number.parseInt(limitParam, 10) : undefined
-    const data = await exportUserMemory(userId, Number.isNaN(limit) ? undefined : limit)
-
-    return { success: true, data }
-  }))
-  app.use(router)
-
-=======
->>>>>>> 4cf58725
   const peers = new Map<string, AuthenticatedPeer>()
   const peersByModule = new Map<string, Map<number | undefined, AuthenticatedPeer>>()
 
