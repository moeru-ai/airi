animations:
  stage-transitions:
    title: Disable Stage Transitions
  use-page-specific-transitions:
    description: >-
      Some pages will have their own transitions, this will override the stage
      transitions
    title: Use Page Specific Transitions
dialogs:
  onboarding:
    title: Welcome to AIRI!
    description: Let's set up your first AI provider to get started.
    selectProvider: Choose an AI Provider
    configureProvider: Configure {provider}
    apiKey: API Key
    apiKeyHelp: Get your API key from {provider} and paste it here
    baseUrl: Base URL
    baseUrlHelp: API endpoint URL (use default if unsure)
    accountId: Account ID
    validationFailed: Configuration validation failed
    validationError: 'Validation error: {error}'
    skipForNow: Skip for now
    saveAndContinue: Save and Continue
    next: Next
    start: Let's do it!
    select-model: Choose model
    no-models: No available models
    no-models-help: Please return to the previous step and check your API key, or check the network connection.
language:
  title: Language
  description: >
    Change the language of the AIRI interface. This will not affect the language
    of the character's responses.
<<<<<<< HEAD
  options:
    chinese: 简体中文
    zh-CN: 简体中文
    zh-Hans: 简体中文
    english: English
    en: English
    en-US: English (US)
    es: Spanish
    ru: Russian
=======
>>>>>>> d05d809c
live2d:
  change-model:
    from-file: Load from File
    from-file-select: Select
    from-url: Load from URL
    from-url-confirm: Load
    from-url-placeholder: Enter Live2D model URL
    title: Change Model
  edit-motion-map:
    title: Edit motion map
  map-motions:
    play: Play Motion
    title: Map Motions
  title: Live2D Settings
  scale-and-position:
    title: Scale And Position
    scale: Scale
    x: X
    'y': 'Y'
  switch-to-vrm:
    title: Switch to 3D Avatar?
    change-to-vrm: Click here to switch to the 3D avatar setting (VRM)
  theme-color-from-model:
    title: Extract colors from model
    button-extract:
      title: Extract
  focus:
    title: Disable model mouse tracking
    button-disable:
      title: Disable
microphone: Microphone
models: Model
pages:
  card:
    activate: Activate
    active: Active
    active_badge: Currently Active
    cancel: Cancel
    card_not_found: Card not found
    character: Character
    close: Close
    consciousness:
      model: Consciousness / Model
    created_by: created by
    creator_notes: Creator Notes
    delete: Delete
    delete_card: Delete Card
    delete_confirmation: Are you sure you want to delete this card?
    description: Use AIRI character card presets
    description_label: Description
    drop_here: Drop to upload
    create_card: Create a new Card
    creation:
      identity: Identity
      name: Name
      nickname: Nickname
      description: Description
      behavior: Behavior
      greetings: Greetings (one per line)
      settings: Settings
      version: Version
      create: Create
      defaults:
        name: Name
        personality: You are a regular human, curious about everything.
        scenario: You recently woke up and forgot everything about your previous life.
        systemprompt: You will receive messages, answer to them like a real human.
        posthistoryinstructions: Remember to imitate an human.
      fields_info:
        subtitle: >-
          You can put here some details about the character you are creating,
          explain his history and context, and how your interactions should be
          answered.
        name: Is the formal name of this character.
        nickname: You can also give a nickname that will be used in priority.
        description: Description of this character.
        notes: If you want to add some personal notes.
        personality: >-
          Describe here the personality of your character. Shy ? Curious ?
          Anything else ?
        scenario: What are the surroundings ? What is the current situation ?
        greetings_field: Greetings
        greetings: How your character should say "hello" ?
        systemprompt: Explain here to the AI LLM how it should answer when prompted.
        posthistoryinstructions: Place here anything the AI LLM should read after the messages history.
        version: >-
          Card version, you should increase this if you are making changes from
          a previous card.
      errors:
        name: Name should be valid or non-empty.
        version: 'Error: Invalid version number !'
        description: 'Error: You must provide a description for this card.'
        personality: 'Error: A personality must be provided for this character.'
        scenario: 'Error: A scenario is required.'
        systemprompt: 'Error: Please, provide a system prompt.'
        posthistoryinstructions: 'Error: Post history prompt is required.'
    modules: Modules
    name_asc: Name (A-Z)
    name_desc: Name (Z-A)
    no_cards: No cards yet. Click the button above to upload one!
    no_results: No matching cards found
    personality: Personality
    posthistoryinstructions: Post-History Instructions
    recent: Recently Added
    scenario: Scenario
    search: Search cards...
    sort_by: Sort by
    speech:
      model: Speech / Model
      voice: Speech / Voice
    systemprompt: System Prompt
    title: AIRI Card
    try_different_search: Try a different search term
    upload: Upload
    upload_desc: Click or drag file to upload
  memory:
    description: Where memories got stored, and organized
    title: Memory
  models:
    description: Live2D, VRM, etc.
    title: Models
    sections:
      section:
        live2d:
          title: Live2D
          description: Configure Live2D models and settings
        vrm:
          title: VRM
          description: Configure 3D VRM models and settings
        scene: Scene
  modules:
    consciousness:
      description: Personality, desired model, etc.
      sections:
        section:
          provider-model-selection:
            collapse: Collapse
            custom_model_placeholder: Enter custom model name...
            description: Select the suitable LLM provider for consciousness
            error: Error loading models
            expand: Expand
            loading: Loading available models...
            manual_model_name: Model Name
            manual_model_placeholder: Enter the model name to use with this provider
            no_models: No models available
            no_models_description: No models were found for this provider
            no_search_results: No matching models
            no_search_results_description: No models match '{query}'. Try a different search term.
            not_supported: Model listing not supported
            not_supported_description: This provider doesn't support model listing functionality
            search_placeholder: Search models...
            search_results: Found {count} of {total} models
            show_less: Show less
            show_more: Show more
            subtitle: Select a model from the provider
            title: Model
      title: Consciousness
    description: Thinking, vision, speech synthesis, gaming, etc.
    gaming-factorio:
      description: Playing Factorio!
      title: Factorio
    gaming-minecraft:
      description: Playing Minecraft!
      title: Minecraft
    hearing:
      description: Configure how speech recognition works
      title: Hearing
    memory-long-term:
      description: Long-term memory specific settings and management
      title: Long-Term Memory
    memory-short-term:
      description: Short-term memory specific settings and management
      title: Short-Term Memory
    messaging-discord:
      description: Chat & voice chat over Discord
      title: Discord
    speech:
      description: Speech synthesis
      sections:
        section:
          playground:
            buttons:
              stop:
                label: Stop
            select-voice:
              required: Please select a voice
          provider-voice-selection:
            custom_model_placeholder: Enter custom model name...
            custom_voice_placeholder: Enter custom voice ID...
            description: Select the suitable speech provider
            no_models: No models available
            no_models_description: No models were found for this provider
            no_voices: No voices available
            no_voices_description: No voices were found for this provider
            pause: Pause
            play_sample: Play Sample
            search_models_placeholder: Search models...
            search_models_results: Found {count} of {total} models
            search_voices_placeholder: Search voices...
            search_voices_results: Found {count} of {total} voices
            show_less: Show less
            show_more: Show more
            title: Provider
          voice-settings:
            input-ssml:
              placeholder: Enter SSML text...
            use-ssml:
              description: Enable to input raw SSML instead of plain text
              label: Use Custom SSML
      title: Speech
    title: Modules
    vision:
      description: Vision
      title: Vision
    x:
      description: X / Twitter browsing and usage
      title: X / Twitter
    mcp-server:
      description: Connect and manage MCP server and tools
      title: MCP Server
  providers:
    explained:
      chat: Text generation model providers. e.g. OpenRouter, OpenAI, Ollama.
      Speech: Speech (text-to-speech) model providers. e.g. ElevenLabs, Azure Speech.
      Transcription: >-
        Transcription (speech-to-text) model providers. e.g. Whisper.cpp,
        OpenAI, Azure Speech
    helpinfo:
      title: First time here?
      description: >
        AIRI requires at least one {chat} provider to be configured to think,
        and behave properly. You could think of it as the brain of the
        characters living in AIRI system.
    common:
      fields:
        field:
          api-key:
            label: API Key Input
      section:
        advanced:
          fields:
            field:
              headers:
                description: Add custom HTTP headers
                key:
                  placeholder: Key
                label: HTTP Headers
                value:
                  placeholder: Value
          title: Advanced
        basic:
          description: Essential settings
          title: Basic
        voice:
          title: Voice Settings
    description: LLMs, speech providers, etc.
    provider:
      app-local-audio-transcription:
        title: App (Local)
        description: https://github.com/moeru-ai/xsai-transformers
      app-local-audio-speech:
        title: App (Local)
        description: https://github.com/moeru-ai/xsai-transformers
      browser-local-audio-transcription:
        title: Browser (Local)
        description: https://github.com/moeru-ai/xsai-transformers
      browser-local-audio-speech:
        title: Browser (Local)
        description: https://github.com/moeru-ai/xsai-transformers
      alibaba-cloud-model-studio:
        description: bailian.console.aliyun.com
        title: Alibaba Cloud Model Studio
      anthropic:
        description: anthropic.com
        title: Anthropic | Claude
        helpinfo:
          title: Before you start
          description:
            part1: >-
              While Anthropic recently did announce that they are having a beta
              support for OpenAI SDK compatibility
            part2: (you can read more here)
            part3: but due to the implementation details comes with
            part4: >-
              restrictions which not aligned with the OpenAI SDK, it's currently
              not possible to use this provider in the browser.
            part5: >-
              If you do need to use this provider, you will need a dedicated
              proxy backend like a Serverless Function running on
            part6: or some CORS bypassing services to bypass the CORS restrictions.
      cloudflare-workers-ai:
        description: cloudflare.com
        fields:
          field:
            account-id:
              description: Cloudflare Account ID
              label: Account ID
              placeholder: Your Cloudflare Account ID
            api-key:
              placeholder: Input Cloudflare API Key
        title: Cloudflare Workers AI
      common:
        fields:
          field:
            pitch:
              description: Tune the pitch of synthesized speech (e.g., sharper or coarser)
              label: Pitch
            speed:
              description: Adjust the speed of speech
              label: Speed
            volume:
              description: Adjust the volume of speech
              label: Volume
      deepseek:
        description: deepseek.com
        title: DeepSeek
      elevenlabs:
        description: elevenlabs.io
        fields:
          field:
            simularity-boost:
              description: Voice similarity adherence
              label: Similarity Boost
            speaker-boost:
              description: Enhance speaker similarity
              label: Speaker Boost
            speed:
              description: Speech generation speed
              label: Speed
            stability:
              description: Voice stability and randomness
              label: Stability
            style:
              description: Voice style exaggeration
              label: Style
        playground:
          buttons:
            button:
              test-voice:
                generating: Generating...
                label: Test Voice
          fields:
            field:
              input:
                placeholder: Enter text to test the voice...
              language:
                description: Select voice language
                label: Language
              voice:
                description: Select preferred voice
                label: Voice
          title: Voice Playground
          validation:
            error-missing-api-key: Please enter an API key to test the voice.
        title: ElevenLabs
      fireworks:
        description: fireworks.ai
        title: Fireworks.ai
      microsoft-speech:
        description: speech.microsoft.com
        fields:
          field:
            region:
              description: Speech Service region
              label: Region
        title: Microsoft / Azure Speech
      index-tts-vllm:
        description: https://index-tts.github.io/
        title: Bilibili / IndexTTS
      mistral:
        description: mistral.ai
        title: Mistral
      moonshot:
        description: moonshot.ai
        title: Moonshot AI
      novita:
        description: novita.ai
        title: Novita
      ollama:
        description: ollama.ai
        title: Ollama
      openai:
        description: openai.com
        title: OpenAI
      openai-compatible:
        description: OpenAI Compatible
        title: OpenAI Compatible
      openrouter:
        description: openrouter.ai
        title: OpenRouter
      perplexity:
        description: perplexity.ai
        title: Perplexity
      player2:
        description: player2.game
        title: Player2
      together:
        description: together.ai
        title: Together.ai
      google-generative-ai:
        description: gemini.google.com
        title: Google Gemini
      featherless:
        description: featherless.ai
        title: Featherless AI
      lm-studio:
        description: lmstudio.ai
        title: LM Studio
      vllm:
        description: vllm.ai
        title: vLLM
      volcengine:
        description: volcengine.com
        fields:
          field:
            appId:
              description: App ID of the project where you can obtain in Console
              label: App ID
        title: Volcano Engine
      xai:
        description: x.ai
        title: xAI
      transcriptions:
        playground:
          title: Transcription Playground
    title: Providers
  scene:
    description: Configure the environment where the character lives
    title: Scene
  themes:
    color-scheme:
      description: Change the color scheme of the stage.
      title: Color Scheme
    developer:
      description: Some developer options.
      title: Developers
    general:
      description: Dark theme, languages, etc.
      title: General
    description: Customize your stage!
    sections:
      section:
        custom-color:
          fields:
            field:
              primary-color:
                label: Primary color
                rgb-on:
                  title: I Want It Dynamic!
          title: Color Scheme
        developer:
          title: Developer
        theme-presets:
          presets:
            - colors:
                - AIRI Green
              description: The default greenish theme color, brought by AIRI to you!
              title: Default Color
            - colors:
                - Taupe
                - Beige
                - Ash Grey
                - Light Taupe
                - Ivory
                - Olive Grey
                - Sand
                - Warm Grey
              description: Soft, muted tones inspired by Giorgio Morandi's paintings
              title: Morandi Colors
            - colors:
                - Sky Blue
                - Mist
                - Sand
                - Moss Green
                - Water Lily
                - Wheat
                - Slate Blue
                - Sage
              description: Impressionist palette inspired by Claude Monet's works
              title: Monet Colors
            - colors:
                - Tan
                - Warm Taupe
                - Umber
                - Coffee
                - Bronze
                - Gold
                - Mustard
                - Amber
              description: Traditional Japanese color palette
              title: Japanese Colors
            - colors:
                - Nordic Blue
                - Ice
                - Fjord
                - Steel
                - Glacier
                - Slate
                - Cloud
                - Stone
              description: Scandinavian minimalist color scheme
              title: Nordic Colors
            - colors:
                - Rosy Dawn
                - Chinese Red
                - Smoky Brown
                - Bamboo Green
                - Dark Purple
                - Golden Yellow
                - Azure Blue
                - Ochre
              description: >-
                Traditional Chinese colors, derived from ancient textiles,
                porcelain and paintings
              title: Chinese Traditional Colors
          title: Color Scheme Presets
    title: Appearance
sections:
  section:
    general:
      title: General
theme:
  title: Theme
  description: |
    Switch the base theme of AIRI, Light mode or Dark mode.
title: Settings
voices: Voice
vrm:
  change-model:
    from-file: Load from File
    from-file-select: Select
    from-url: Load from URL
    from-url-confirm: Load
    from-url-placeholder: Enter VRM model URL
    title: Change Model
  title: VRM Settings
  scale-and-position:
    model-info-title: Model Size Information
    model-info-x: Width (X)
    model-info-y: Height (Y)
    model-info-z: Depth (Z)
    tips: |
      Edit the initial position the VRM model.
      Coordinate axes are visualised.
    scale: Scale
    x: X Offset
    'y': Y Offset
    z: Z Offset
    fov: FOV (degree)
    rotation-y: Rotation (Y-axis)
    camera-distance: Camera distance
    eye-tracking-mode:
      title: Looking at
      options:
        option:
          camera: Camera
          mouse: Mouse
          disabled: Disabled
  switch-to-vrm:
    title: Switch to Live2D Avatar?
    change-to-vrm: Click here to switch to the Live2D avatar setting
  theme-color-from-model:
    button-extract:
      title: Extract
  skybox:
    skybox-intensity: SkyBox Intensity
    skybox-specular-mix: Specular Mix<|MERGE_RESOLUTION|>--- conflicted
+++ resolved
@@ -31,18 +31,6 @@
   description: >
     Change the language of the AIRI interface. This will not affect the language
     of the character's responses.
-<<<<<<< HEAD
-  options:
-    chinese: 简体中文
-    zh-CN: 简体中文
-    zh-Hans: 简体中文
-    english: English
-    en: English
-    en-US: English (US)
-    es: Spanish
-    ru: Russian
-=======
->>>>>>> d05d809c
 live2d:
   change-model:
     from-file: Load from File
