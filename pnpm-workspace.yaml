catalogMode: prefer

shellEmulator: true
<<<<<<< HEAD
=======

>>>>>>> d786c2a8
packages:
  - packages/**
  - plugins/**
  - services/**
  - examples/**
  - docs/**
  - apps/**
  - '!**/dist/**'

overrides:
  array-flatten: npm:@nolyfill/array-flatten@^1.0.44
  axios: npm:feaxios@^0.0.23
  is-core-module: npm:@nolyfill/is-core-module@^1.0.39
  isarray: npm:@nolyfill/isarray@^1.0.44
  safe-buffer: npm:@nolyfill/safe-buffer@^1.0.44
  safer-buffer: npm:@nolyfill/safer-buffer@^1.0.44
  side-channel: npm:@nolyfill/side-channel@^1.0.44
  string.prototype.matchall: npm:@nolyfill/string.prototype.matchall@^1.0.44
catalog:
  '@guiiai/logg': 1.1.0
  '@moeru/eslint-config': 0.1.0-beta.13
  '@moeru/std': 0.1.0-beta.13
  '@proj-airi/drizzle-duckdb-wasm': ^0.4.29
  '@types/audioworklet': ^0.0.92
  '@xsai-ext/providers-cloud': ^0.4.0-beta.10
  '@xsai-ext/providers-local': ^0.4.0-beta.10
  '@xsai-ext/shared-providers': 0.4.0-beta.5
  '@xsai/embed': ^0.4.0-beta.10
  '@xsai/generate-speech': 0.4.0-beta.5
  '@xsai/generate-text': ^0.4.0-beta.10
  '@xsai/generate-transcription': ^0.4.0-beta.10
  '@xsai/model': ^0.4.0-beta.10
  '@xsai/shared': ^0.4.0-beta.10
  '@xsai/shared-chat': ^0.4.0-beta.10
  '@xsai/stream-text': ^0.4.0-beta.10
  '@xsai/tool': ^0.4.0-beta.10
  '@xsai/utils-chat': 0.4.0-beta.5
  builder-util-runtime: ^9.3.1
  electron-updater: ^6.6.2
  embla-carousel-vue: ^8.6.0
  es-toolkit: ^1.43.0
  posthog-js: 1.306.1
  xsschema: ^0.4.0-beta.10

catalogs:
  rolldown-vite:
    vite: npm:rolldown-vite@^7.2.11

onlyBuiltDependencies:
  - '@discordjs/opus'
  - '@ffmpeg-installer/darwin-arm64'
  - '@parcel/watcher'
  - bufferutil
  - core-js
  - electron
  - electron-click-drag-plugin
  - es5-ext
  - esbuild
  - ffmpeg-static
  - msw
  - onnxruntime-node
  - protobufjs
  - sharp
  - simple-git-hooks
  - spawn-sync
  - utf-8-validate
  - vue-demi<|MERGE_RESOLUTION|>--- conflicted
+++ resolved
@@ -1,10 +1,7 @@
 catalogMode: prefer
 
 shellEmulator: true
-<<<<<<< HEAD
-=======
 
->>>>>>> d786c2a8
 packages:
   - packages/**
   - plugins/**
