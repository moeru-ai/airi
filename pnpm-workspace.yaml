catalogMode: prefer

shellEmulator: true
packages:
  - packages/**
  - plugins/**
  - services/**
  - examples/**
  - docs/**
  - apps/**
  - '!**/dist/**'

overrides:
  array-flatten: npm:@nolyfill/array-flatten@^1.0.44
  axios: npm:feaxios@^0.0.23
  is-core-module: npm:@nolyfill/is-core-module@^1.0.39
  isarray: npm:@nolyfill/isarray@^1.0.44
  safe-buffer: npm:@nolyfill/safe-buffer@^1.0.44
  safer-buffer: npm:@nolyfill/safer-buffer@^1.0.44
  side-channel: npm:@nolyfill/side-channel@^1.0.44
  string.prototype.matchall: npm:@nolyfill/string.prototype.matchall@^1.0.44
catalog:
  '@guiiai/logg': 1.1.0
  '@moeru/eslint-config': 0.1.0-beta.13
  '@moeru/std': 0.1.0-beta.13
  '@proj-airi/drizzle-duckdb-wasm': ^0.4.29
  '@types/audioworklet': ^0.0.92
  '@xsai-ext/providers-cloud': ^0.4.0-beta.11
  '@xsai-ext/providers-local': ^0.4.0-beta.11
  '@xsai-ext/shared-providers': 0.4.0-beta.5
  '@xsai/embed': ^0.4.0-beta.11
  '@xsai/generate-speech': 0.4.0-beta.5
  '@xsai/generate-text': ^0.4.0-beta.11
  '@xsai/generate-transcription': ^0.4.0-beta.11
  '@xsai/model': ^0.4.0-beta.11
  '@xsai/shared': ^0.4.0-beta.11
  '@xsai/shared-chat': ^0.4.0-beta.11
  '@xsai/stream-text': ^0.4.0-beta.11
  '@xsai/tool': ^0.4.0-beta.11
  '@xsai/utils-chat': 0.4.0-beta.5
  builder-util-runtime: ^9.3.1
  electron-updater: ^6.6.2
  embla-carousel-vue: ^8.6.0
  es-toolkit: ^1.43.0
  posthog-js: 1.306.1
<<<<<<< HEAD
  xsschema: ^0.4.0-beta.10
=======
  xsschema: ^0.4.0-beta.11
>>>>>>> 59bb5cde

catalogs:
  rolldown-vite:
    vite: npm:rolldown-vite@^7.2.11

onlyBuiltDependencies:
  - '@discordjs/opus'
  - '@ffmpeg-installer/darwin-arm64'
  - '@parcel/watcher'
  - bufferutil
  - core-js
  - electron
  - electron-click-drag-plugin
  - es5-ext
  - esbuild
  - ffmpeg-static
  - msw
  - onnxruntime-node
  - protobufjs
  - sharp
  - simple-git-hooks
  - spawn-sync
  - utf-8-validate
  - vue-demi<|MERGE_RESOLUTION|>--- conflicted
+++ resolved
@@ -43,11 +43,7 @@
   embla-carousel-vue: ^8.6.0
   es-toolkit: ^1.43.0
   posthog-js: 1.306.1
-<<<<<<< HEAD
-  xsschema: ^0.4.0-beta.10
-=======
   xsschema: ^0.4.0-beta.11
->>>>>>> 59bb5cde
 
 catalogs:
   rolldown-vite:
