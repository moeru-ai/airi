--- conflicted
+++ resolved
@@ -7,46 +7,10 @@
 import { exec, spawn } from 'node:child_process'
 import { writeFile } from 'node:fs/promises'
 
-<<<<<<< HEAD
-async function exportPglite(set: any): Promise<string | Response> {
-  const exportDir = path.join(homeDir, 'airi_memory')
-  ensureDir(exportDir)
-
-  const dataDir = process.env.PGLITE_DATA_DIR || path.join(exportDir, 'pglite_data')
-  if (!fs.existsSync(dataDir)) {
-    set.status = 400
-    return 'PGlite data directory not found'
-  }
-
-  const pg = await PGlite.create({ dataDir })
-
-  try {
-    const dumpResult = await pgDump({ pg })
-    const dumpContent = await dumpResult.text()
-
-    const filename = `chathistory_pglite_backup_${Date.now()}.sql`
-    const outDir = process.env.MEMORY_EXPORT_DIR || exportDir
-    ensureDir(outDir)
-    const outPath = path.join(outDir, filename)
-    fs.writeFileSync(outPath, dumpContent)
-
-    return 'PGlite Dump exported successfully'
-  }
-  catch (e) {
-    console.error('PGlite dump failed: ', e)
-    set.status = 500
-    return 'Failed to run PGlite pg_dump'
-  }
-  finally {
-    await pg.close()
-  }
-}
-=======
 import { PGlite } from '@electric-sql/pglite'
 import { pgDump } from '@electric-sql/pglite-tools/pg_dump'
 import { sql } from 'drizzle-orm'
 import { Elysia, t } from 'elysia'
->>>>>>> facd1bd1
 
 import { useDrizzle } from '../db'
 import { SettingsService } from '../services/settings'
@@ -117,9 +81,6 @@
   return value as string | undefined
 }
 
-<<<<<<< HEAD
-memoryRouter.post('/chat-history/export', async ({ set, query, headers }) => { // Changed endpoint
-=======
 async function resolveTargetModelName(modelName?: string): Promise<string> {
   if (modelName && modelName.trim())
     return modelName.trim()
@@ -162,27 +123,16 @@
 }
 
 memoryRouter.post('/export-chat-pglite', async ({ set, query, headers }) => {
->>>>>>> facd1bd1
   try {
     const pgliteShouldBeUsed = isPgliteReq(headers as Record<string, string | string[]>, query)
     set.headers['Cache-Control'] = 'no-store'
 
-<<<<<<< HEAD
-    if (pgliteShouldBeUsed) {
-      // Use the exported PGlite helper function
-      return await exportPglite(set)
-    }
-    else {
-      // Attempt pg_dump export
-      const dbUrl = process.env.PG_URL || 'postgres://postgres:airi_memory_password@localhost:5434/postgres'
-=======
     const homeDir = os.homedir()
     const exportDir = path.join(homeDir, 'airi_memory')
     ensureDir(exportDir)
 
     if (!pglite) {
       const dbUrl = process.env.DATABASE_URL || 'postgres://postgres:airi_memory_password@localhost:5434/postgres'
->>>>>>> facd1bd1
       const envVars = parsePwdEnv(dbUrl)
       const homeDir = os.homedir()
       const exportDir = path.join(homeDir, 'airi_memory')
