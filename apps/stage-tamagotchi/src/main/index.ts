import type { ChildProcess } from 'node:child_process'

import type { BrowserWindow } from 'electron'

<<<<<<< HEAD
import { spawn } from 'node:child_process'
=======
import type { WidgetsWindowManager } from './windows/widgets'

>>>>>>> 09212cd5
import { platform } from 'node:process'

import * as path from 'node:path'

import { electronApp, optimizer } from '@electron-toolkit/utils'
import { Format, LogLevel, setGlobalFormat, setGlobalLogLevel, useLogg } from '@guiiai/logg'
import { app, ipcMain, Menu, nativeImage, Tray } from 'electron'
import { noop, once } from 'es-toolkit'
import { createLoggLogger, injeca } from 'injeca'
import { isLinux, isMacOS } from 'std-env'

import icon from '../../resources/icon.png?asset'
import macOSTrayIcon from '../../resources/tray-icon-macos.png?asset'

import { openDebugger, setupDebugger } from './app/debugger'
import { emitAppBeforeQuit, emitAppReady, emitAppWindowAllClosed, onAppBeforeQuit } from './libs/bootkit/lifecycle'
import { setElectronMainDirname } from './libs/electron/location'
import { setupChannelServer } from './services/airi/channel-server'
import { setupCaptionWindowManager } from './windows/caption'
import { setupChatWindowReusableFunc } from './windows/chat'
import { setupInlayWindow } from './windows/inlay'
import { setupMainWindow } from './windows/main'
import { setupSettingsWindowReusableFunc } from './windows/settings'
import { toggleWindowShow } from './windows/shared/window'
import { setupWidgetsWindowManager } from './windows/widgets'

// TODO: once we refactored eventa to support window-namespaced contexts,
// we can remove the setMaxListeners call below since eventa will be able to dispatch and
// manage events within eventa's context system.
ipcMain.setMaxListeners(100)

setElectronMainDirname(__dirname)
setGlobalFormat(Format.Pretty)
setGlobalLogLevel(LogLevel.Log)
setupDebugger()

// TODO: add log
// const log = createLoggLogger(useLogg('main'))

let memoryServiceProcess: ChildProcess | null = null

// Thanks to [@blurymind](https://github.com/blurymind),
//
// When running Electron on Linux, navigator.gpu.requestAdapter() fails.
// In order to enable WebGPU and process the shaders fast enough, we need the following
// command line switches to be set.
//
// https://github.com/electron/electron/issues/41763#issuecomment-2051725363
// https://github.com/electron/electron/issues/41763#issuecomment-3143338995
if (isLinux) {
  app.commandLine.appendSwitch('enable-features', 'SharedArrayBuffer')
  app.commandLine.appendSwitch('enable-unsafe-webgpu')
  app.commandLine.appendSwitch('enable-features', 'Vulkan')
}

app.dock?.setIcon(icon)
electronApp.setAppUserModelId('ai.moeru.airi')

function setupTray(params: {
  mainWindow: BrowserWindow
  settingsWindow: () => Promise<BrowserWindow>
  captionWindow: ReturnType<typeof setupCaptionWindowManager>
  widgetsWindow: WidgetsWindowManager
}): void {
  once(() => {
    const trayImage = nativeImage.createFromPath(isMacOS ? macOSTrayIcon : icon).resize({ width: 16 })
    trayImage.setTemplateImage(isMacOS)
    const appTray = new Tray(trayImage)
    onAppBeforeQuit(() => appTray.destroy())

    const contextMenu = Menu.buildFromTemplate([
      { label: 'Show', click: () => toggleWindowShow(params.mainWindow) },
      { type: 'separator' },
      { label: 'Settings...', click: () => params.settingsWindow().then(window => toggleWindowShow(window)) },
      { type: 'separator' },
      { label: 'Open Inlay...', click: () => setupInlayWindow() },
      { label: 'Open Widgets...', click: () => params.widgetsWindow.getWindow().then(window => toggleWindowShow(window)) },
      { label: 'Open Caption...', click: () => params.captionWindow.getWindow().then(window => toggleWindowShow(window)) },
      {
        type: 'submenu',
        label: 'Caption Overlay',
        submenu: Menu.buildFromTemplate([
          { type: 'checkbox', label: 'Follow window', checked: params.captionWindow.getIsFollowingWindow(), click: async menuItem => await params.captionWindow.setFollowWindow(Boolean(menuItem.checked)) },
          { label: 'Reset position', click: async () => await params.captionWindow.resetToSide() },
        ]),
      },
      { type: 'separator' },
      { label: 'Quit', click: () => app.quit() },
    ])

    appTray.setContextMenu(contextMenu)
    appTray.setToolTip('Project AIRI')
    appTray.addListener('click', () => toggleWindowShow(params.mainWindow))

    // On macOS, there's a special double-click event
    if (isMacOS)
      appTray.addListener('double-click', () => toggleWindowShow(params.mainWindow))
  })()
}

app.whenReady().then(async () => {
<<<<<<< HEAD
  const memoryServicePath = path.join(__dirname, 'memory-service.js')
  memoryServiceProcess = spawn('node', [memoryServicePath])

  // TODO: make a clean log for each status
  //  memoryServiceProcess.stdout?.on('data', (data) => {
  //    log.warn(`[MemoryService]: ${data}`)
  //  })
  //  memoryServiceProcess.stderr?.on('data', (data) => {
  //    log.error(`[MemoryService]: ${data}`)
  //  })
  //  memoryServiceProcess.on('close', (code) => {
  //    log.warn(`[MemoryService] exited with code ${code}`)
  //  })

  injecta.setLogger(createLoggLogger(useLogg('injecta').useGlobalConfig()))
=======
  injeca.setLogger(createLoggLogger(useLogg('injeca').useGlobalConfig()))

  const channelServerModule = injeca.provide('modules:channel-server', async () => setupChannelServer())
  const chatWindow = injeca.provide('windows:chat', { build: () => setupChatWindowReusableFunc() })
  const widgetsManager = injeca.provide('windows:widgets', { build: () => setupWidgetsWindowManager() })
>>>>>>> 09212cd5

  const settingsWindow = injeca.provide('windows:settings', {
    dependsOn: { widgetsManager },
    build: ({ dependsOn }) => setupSettingsWindowReusableFunc(dependsOn),
  })
  const mainWindow = injeca.provide('windows:main', {
    dependsOn: { settingsWindow, chatWindow, widgetsManager },
    build: async ({ dependsOn }) => setupMainWindow(dependsOn),
  })
  const captionWindow = injeca.provide('windows:caption', {
    dependsOn: { mainWindow },
    build: async ({ dependsOn }) => setupCaptionWindowManager(dependsOn),
  })
  const tray = injeca.provide('app:tray', {
    dependsOn: { mainWindow, settingsWindow, captionWindow, widgetsWindow: widgetsManager },
    build: async ({ dependsOn }) => setupTray(dependsOn),
  })
  injeca.invoke({
    dependsOn: { mainWindow, tray, channelServerModule },
    callback: noop,
  })

  injeca.start().catch(err => console.error(err))

  // Lifecycle
  emitAppReady()

  // Extra
  openDebugger()

  // Default open or close DevTools by F12 in development
  // and ignore CommandOrControl + R in production.
  // see https://github.com/alex8088/electron-toolkit/tree/master/packages/utils
  app.on('browser-window-created', (_, window) => optimizer.watchWindowShortcuts(window))
})
// TODO: Implement Recover logic when init failed
//  .catch((err) => {
//    log.withError(err).error('Error during app initialization')
//  })

// Quit when all windows are closed, except on macOS. There, it's common
// for applications and their menu bar to stay active until the user quits
// explicitly with Cmd + Q.
app.on('window-all-closed', () => {
  emitAppWindowAllClosed()

  if (platform !== 'darwin') {
    app.quit()
  }
})

// Clean up server and intervals when app quits
app.on('before-quit', async () => {
  if (memoryServiceProcess) {
    memoryServiceProcess.kill()
  }
  emitAppBeforeQuit()
  injeca.stop()
})<|MERGE_RESOLUTION|>--- conflicted
+++ resolved
@@ -2,12 +2,8 @@
 
 import type { BrowserWindow } from 'electron'
 
-<<<<<<< HEAD
-import { spawn } from 'node:child_process'
-=======
 import type { WidgetsWindowManager } from './windows/widgets'
 
->>>>>>> 09212cd5
 import { platform } from 'node:process'
 
 import * as path from 'node:path'
@@ -109,29 +105,11 @@
 }
 
 app.whenReady().then(async () => {
-<<<<<<< HEAD
-  const memoryServicePath = path.join(__dirname, 'memory-service.js')
-  memoryServiceProcess = spawn('node', [memoryServicePath])
-
-  // TODO: make a clean log for each status
-  //  memoryServiceProcess.stdout?.on('data', (data) => {
-  //    log.warn(`[MemoryService]: ${data}`)
-  //  })
-  //  memoryServiceProcess.stderr?.on('data', (data) => {
-  //    log.error(`[MemoryService]: ${data}`)
-  //  })
-  //  memoryServiceProcess.on('close', (code) => {
-  //    log.warn(`[MemoryService] exited with code ${code}`)
-  //  })
-
-  injecta.setLogger(createLoggLogger(useLogg('injecta').useGlobalConfig()))
-=======
   injeca.setLogger(createLoggLogger(useLogg('injeca').useGlobalConfig()))
 
   const channelServerModule = injeca.provide('modules:channel-server', async () => setupChannelServer())
   const chatWindow = injeca.provide('windows:chat', { build: () => setupChatWindowReusableFunc() })
   const widgetsManager = injeca.provide('windows:widgets', { build: () => setupWidgetsWindowManager() })
->>>>>>> 09212cd5
 
   const settingsWindow = injeca.provide('windows:settings', {
     dependsOn: { widgetsManager },
