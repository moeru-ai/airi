import { env } from 'node:process'

import { useLogg } from '@guiiai/logg'

import { onAppBeforeQuit } from '../../../libs/bootkit/lifecycle'

export async function setupChannelServer() {
  const log = useLogg('main/server-runtime').useGlobalConfig()

  // Start the server-runtime server with WebSocket support
  try {
    // Dynamically import the server-runtime and listhen
    const serverRuntime = await import('@proj-airi/server-runtime')
    const { serve } = await import('h3')
    const { plugin: ws } = await import('crossws/server')

    const serverInstance = serve(serverRuntime.app, {
      // TODO: fix types
<<<<<<< HEAD

=======
      // @ts-ignore-err
>>>>>>> 09212cd5
      plugins: [ws({ resolve: async req => (await serverRuntime.app.fetch(req)).crossws })],
      port: env.PORT ? Number(env.PORT) : 6121,
      hostname: env.SERVER_RUNTIME_HOSTNAME || 'localhost',
      reusePort: true,
      gracefulShutdown: {
        forceTimeout: 500,
        gracefulTimeout: 500,
      },
    })

    log.log('@proj-airi/server-runtime started on ws://localhost:6121')

    onAppBeforeQuit(async () => {
      if (serverInstance && typeof serverInstance.close === 'function') {
        try {
          await serverInstance.close()
          log.log('WebSocket server closed')
        }
        catch (error) {
          log.withError(error).error('Error closing WebSocket server')
        }
      }
    })
  }
  catch (error) {
    log.withError(error).error('failed to start WebSocket server')
  }
}<|MERGE_RESOLUTION|>--- conflicted
+++ resolved
@@ -16,11 +16,7 @@
 
     const serverInstance = serve(serverRuntime.app, {
       // TODO: fix types
-<<<<<<< HEAD
-
-=======
       // @ts-ignore-err
->>>>>>> 09212cd5
       plugins: [ws({ resolve: async req => (await serverRuntime.app.fetch(req)).crossws })],
       port: env.PORT ? Number(env.PORT) : 6121,
       hostname: env.SERVER_RUNTIME_HOSTNAME || 'localhost',
