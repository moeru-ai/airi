<script setup lang="ts">
import type { AiriTamagotchiEvents, Point } from '../composables/tauri'

import { WidgetStage } from '@proj-airi/stage-ui/components/scenes'
import { useLive2d } from '@proj-airi/stage-ui/stores/live2d'
import { useMcpStore } from '@proj-airi/stage-ui/stores/mcp'
import { connectServer } from '@proj-airi/tauri-plugin-mcp'
import { watchThrottled } from '@vueuse/core'
import { storeToRefs } from 'pinia'
import { computed, onMounted, onUnmounted, ref, watch } from 'vue'

import ResourceStatusIsland from '../components/Widgets/ResourceStatusIsland/index.vue'

import { commands as passThroughCommands } from '../bindings/tauri-plugins/window-pass-through-on-hover'
import { useTauriCore, useTauriEvent, useTauriWindow } from '../composables/tauri'
import { useTauriGlobalShortcuts } from '../composables/tauri-global-shortcuts'
import { useRdevMouse } from '../composables/use-rdev-mouse'
import { useResourcesStore } from '../stores/resources'
import { useWindowStore } from '../stores/window'
import { useWindowControlStore } from '../stores/window-controls'
import { WindowControlMode } from '../types/window-controls'

useTauriGlobalShortcuts()
const windowControlStore = useWindowControlStore()
const resourcesStore = useResourcesStore()
const mcpStore = useMcpStore()
const { getPosition } = useTauriWindow()
const { mouseX, mouseY } = useRdevMouse()

const { listen } = useTauriEvent<AiriTamagotchiEvents>()
const { invoke } = useTauriCore()
const { connected, serverCmd, serverArgs } = storeToRefs(mcpStore)
const { scale, positionInPercentageString } = storeToRefs(useLive2d())

const { centerPos, live2dLookAtX, live2dLookAtY } = storeToRefs(useWindowStore())
const live2dFocusAt = ref<Point>(centerPos.value)
const widgetStageRef = ref<{ canvasElement: () => HTMLCanvasElement }>()
const resourceStatusIslandRef = ref<InstanceType<typeof ResourceStatusIsland>>()
const buttonsContainerRef = ref<HTMLDivElement>()
const windowX = ref(0)
const windowY = ref(0)
const isClickThrough = ref(false)
const isPassingThrough = ref(false)
const isOverUI = ref(false)
const isFirstTime = ref(true)

watchThrottled([mouseX, mouseY], async ([x, y]) => {
  const canvas = widgetStageRef.value?.canvasElement()
  if (!canvas)
    return

  isFirstTime.value = false

  if (windowControlStore.controlMode === WindowControlMode.RESIZE || windowControlStore.controlMode === WindowControlMode.MOVE) {
    if (isPassingThrough.value) {
      passThroughCommands.stopPassThrough()
      isPassingThrough.value = false
    }

    return
  }

  const relativeX = x - windowX.value
  const relativeY = y - windowY.value

  const islandEl = resourceStatusIslandRef.value?.$el as HTMLElement
  const buttonsEl = buttonsContainerRef.value

  isOverUI.value = false
  if (!windowControlStore.isIgnoringMouseEvent) {
    if (islandEl) {
      const rect = islandEl.getBoundingClientRect()
      if (relativeX >= rect.left && relativeX <= rect.right && relativeY >= rect.top && relativeY <= rect.bottom)
        isOverUI.value = true
    }
    if (!isOverUI.value && buttonsEl) {
      const rect = buttonsEl.getBoundingClientRect()
      if (relativeX >= rect.left && relativeX <= rect.right && relativeY >= rect.top && relativeY <= rect.bottom)
        isOverUI.value = true
    }

    if (isOverUI.value) {
      if (isPassingThrough.value) {
        passThroughCommands.stopPassThrough()
        isPassingThrough.value = false
      }
      return
    }
  }

  let isTransparent = false
  if (
    !isOverUI.value
    && relativeX >= 0
    && relativeX < canvas.clientWidth
    && relativeY >= 0
    && relativeY < canvas.clientHeight
  ) {
    const gl = canvas.getContext('webgl2') || canvas.getContext('webgl')
    if (gl) {
      const pixelX = relativeX * (gl.drawingBufferWidth / canvas.clientWidth)
      const pixelY
<<<<<<< HEAD
        = gl.drawingBufferHeight
          - relativeY * (gl.drawingBufferHeight / canvas.clientHeight)

=======
      = gl.drawingBufferHeight
        - relativeY * (gl.drawingBufferHeight / canvas.clientHeight)
>>>>>>> aa3433bd
      const data = new Uint8Array(4)
      gl.readPixels(
        Math.floor(pixelX),
        Math.floor(pixelY),
        1,
        1,
        gl.RGBA,
        gl.UNSIGNED_BYTE,
        data,
      )
      isTransparent = data[3] < 100 // Use a small threshold for anti-aliasing
    }
  }
  else {
    isTransparent = true
  }

  isClickThrough.value = isTransparent

  if (windowControlStore.isIgnoringMouseEvent) {
    if (!isPassingThrough.value) {
      passThroughCommands.startPassThrough()
      isPassingThrough.value = true
    }
    return
  }

  if (isTransparent && !isPassingThrough.value) {
    passThroughCommands.startPassThrough()
    isPassingThrough.value = true
  }
  else if (!isTransparent && isPassingThrough.value) {
    passThroughCommands.stopPassThrough()
    isPassingThrough.value = false
  }
}, { throttle: 33 })

watch([live2dLookAtX, live2dLookAtY], ([x, y]) => live2dFocusAt.value = { x, y }, { immediate: true })

const modeIndicatorClass = computed(() => {
  switch (windowControlStore.controlMode) {
    case WindowControlMode.MOVE:
      return 'cursor-move'
    case WindowControlMode.RESIZE:
      return 'cursor-se-resize'
    case WindowControlMode.DEBUG:
      return 'debug-mode'
    default:
      return ''
  }
})

const unListenFuncs: (() => void)[] = []

function openSettings() {
  invoke('open_settings_window')
}

function openChat() {
  invoke('open_chat_window')
}

async function setupVADModelLoadingProgressListener() {
  // VAD
  unListenFuncs.push(await listen('tauri-plugins:tauri-plugin-ipc-audio-vad-ort:load-model-silero-vad-progress', (event) => {
    const [_, filename, progress, totalSize, currentSize] = event.payload
    resourcesStore.updateResourceProgress('hearing', 'vad', { filename, progress, totalSize, currentSize })
  }))
}

async function setupVADModel() {
  await setupVADModelLoadingProgressListener()
  invoke('plugin:ipc-audio-vad-ort|load_ort_model_silero_vad')
}

async function setupWhisperModelLoadingProgressListener() {
  // Whisper
  unListenFuncs.push(await listen('tauri-plugins:tauri-plugin-ipc-audio-transcription-ort:load-model-whisper-progress', (event) => {
    const [_, filename, progress, totalSize, currentSize] = event.payload
    resourcesStore.updateResourceProgress('hearing', 'whisper', { filename, progress, totalSize, currentSize })
  }))
}

async function setupWhisperModel() {
  await setupWhisperModelLoadingProgressListener()
  invoke('plugin:ipc-audio-transcription-ort|load_ort_model_whisper', { modelType: 'medium' })
}

onMounted(async () => {
  const pos = await getPosition()
  if (pos) {
    windowX.value = pos.x
    windowY.value = pos.y
  }
  unListenFuncs.push(await listen('tauri://move', (event) => {
    windowX.value = event.payload.x
    windowY.value = event.payload.y
  }))

  await setupVADModel()
  await setupWhisperModel()

  if (connected.value)
    return
  if (!serverCmd.value || !serverArgs.value)
    return
  try {
    await connectServer(serverCmd.value, serverArgs.value.split(' '))
    connected.value = true
  }
  catch (error) {
    console.error(error)
  }
})

onUnmounted(() => {
  unListenFuncs.forEach(fn => fn?.())
  unListenFuncs.length = 0
})

if (import.meta.hot) { // For better DX
  import.meta.hot.on('vite:beforeUpdate', () => {
    unListenFuncs.forEach(fn => fn?.())
    unListenFuncs.length = 0
  })
  import.meta.hot.on('vite:afterUpdate', async () => {
    await setupVADModelLoadingProgressListener()
    await setupWhisperModelLoadingProgressListener()
  })
}
</script>

<template>
  <div
    :class="[modeIndicatorClass, {
      'op-0': windowControlStore.isIgnoringMouseEvent && !isClickThrough && !isFirstTime,
<<<<<<< HEAD
      'pointer-events-none': !isClickThrough,
=======
      'pointer-events-none': isClickThrough && !isOverUI,
>>>>>>> aa3433bd
    }]"
    max-h="[100vh]"
    max-w="[100vw]"
    flex="~ col"
    relative z-2 h-full overflow-hidden rounded-xl
    transition="opacity duration-500 ease-in-out"
  >
    <div relative h-full w-full items-end gap-2 class="view">
      <WidgetStage
        ref="widgetStageRef"
        h-full w-full flex-1
        :focus-at="live2dFocusAt" :scale="scale"
        :x-offset="positionInPercentageString.x"
        :y-offset="positionInPercentageString.y" mb="<md:18"
      />
      <ResourceStatusIsland ref="resourceStatusIslandRef" />
      <div
        ref="buttonsContainerRef"
        absolute bottom-4 left-4 flex gap-1 op-0 transition="opacity duration-500"
        :class="{
          'pointer-events-none': isClickThrough && !isOverUI,
          'show-on-hover': !windowControlStore.isIgnoringMouseEvent && (!isClickThrough || isOverUI),
        }"
      >
        <div
          border="solid 2 primary-100 "
          text="lg primary-400 hover:primary-600  placeholder:primary-400 placeholder:hover:primary-600"
          bg="primary-50 dark:primary-50" max-h="[10lh]" min-h="[1lh]"
          flex cursor-pointer items-center justify-center rounded-l-xl p-4 transition-colors
          @click="openChat"
        >
          <div i-solar:chat-line-bold-duotone />
        </div>
        <div
          border="solid 2 primary-100 "
          text="lg primary-400 hover:primary-600  placeholder:primary-400 placeholder:hover:primary-600"
          bg="primary-50 dark:primary-50" max-h="[10lh]" min-h="[1lh]"
          flex cursor-pointer items-center justify-center rounded-r-xl p-4 transition-colors
          @click="openSettings"
        >
          <div i-solar:settings-bold-duotone />
        </div>
      </div>
    </div>
<<<<<<< HEAD
    <!-- Debug Mode UI -->
    <div v-if="windowControlStore.controlMode === WindowControlMode.DEBUG" class="debug-controls">
      <!-- Add debug controls here -->
    </div>
=======
    <div v-if="windowControlStore.controlMode === WindowControlMode.DEBUG" class="debug-controls" />
>>>>>>> aa3433bd
  </div>
  <Transition
    enter-active-class="transition-opacity duration-250"
    enter-from-class="opacity-0"
    enter-to-class="opacity-100"
    leave-active-class="transition-opacity duration-250"
    leave-from-class="opacity-100"
    leave-to-class="opacity-0"
  >
    <div
      v-if="windowControlStore.controlMode === WindowControlMode.MOVE"
      data-tauri-drag-region
      class="absolute left-0 top-0 z-999 h-full w-full flex cursor-grab items-center justify-center overflow-hidden"
    >
      <div
        class="absolute h-32 w-full flex items-center justify-center overflow-hidden rounded-xl"
        bg="white/80 dark:neutral-950/80" backdrop-blur="md"
      >
        <div class="wall absolute top-0 h-8" />
        <div data-tauri-drag-region class="absolute left-0 top-0 h-full w-full flex animate-flash animate-duration-5s animate-count-infinite select-none items-center justify-center text-1.5rem text-primary-400 font-normal">
          DRAG HERE TO MOVE
        </div>
        <div data-tauri-drag-region class="wall absolute bottom-0 h-8" />
      </div>
    </div>
  </Transition>
  <Transition
    enter-active-class="transition-opacity duration-250 ease-in-out"
    enter-from-class="opacity-50"
    enter-to-class="opacity-100"
    leave-active-class="transition-opacity duration-250 ease-in-out"
    leave-from-class="opacity-100"
    leave-to-class="opacity-50"
  >
    <div
      v-if="windowControlStore.controlMode === WindowControlMode.RESIZE"
      class="absolute left-0 top-0 z-999 h-full w-full"
    >
      <div h-full w-full animate-flash animate-duration-2.5s animate-count-infinite b-4 b-primary rounded-2xl />
    </div>
  </Transition>
</template>

<style scoped>
.view {
  transition: opacity 0.5s ease-in-out;

  .show-on-hover {
    opacity: 1;
  }
}

@keyframes wall-move {
  0% {
    transform: translateX(calc(var(--wall-width) * -2));
  }
  100% {
    transform: translateX(calc(var(--wall-width) * 1));
  }
}

.wall {
  --at-apply: text-primary-300;

  --wall-width: 8px;
  animation: wall-move 1s linear infinite;
  background-image: repeating-linear-gradient(
    45deg,
    currentColor,
    currentColor var(--wall-width),
    #ff00 var(--wall-width),
    #ff00 calc(var(--wall-width) * 2)
  );
  width: calc(100% + 4 * var(--wall-width));
}
</style>

<route lang="yaml">
meta:
  layout: stage
</route><|MERGE_RESOLUTION|>--- conflicted
+++ resolved
@@ -100,14 +100,8 @@
     if (gl) {
       const pixelX = relativeX * (gl.drawingBufferWidth / canvas.clientWidth)
       const pixelY
-<<<<<<< HEAD
-        = gl.drawingBufferHeight
-          - relativeY * (gl.drawingBufferHeight / canvas.clientHeight)
-
-=======
       = gl.drawingBufferHeight
         - relativeY * (gl.drawingBufferHeight / canvas.clientHeight)
->>>>>>> aa3433bd
       const data = new Uint8Array(4)
       gl.readPixels(
         Math.floor(pixelX),
@@ -244,11 +238,7 @@
   <div
     :class="[modeIndicatorClass, {
       'op-0': windowControlStore.isIgnoringMouseEvent && !isClickThrough && !isFirstTime,
-<<<<<<< HEAD
-      'pointer-events-none': !isClickThrough,
-=======
       'pointer-events-none': isClickThrough && !isOverUI,
->>>>>>> aa3433bd
     }]"
     max-h="[100vh]"
     max-w="[100vw]"
@@ -293,14 +283,6 @@
         </div>
       </div>
     </div>
-<<<<<<< HEAD
-    <!-- Debug Mode UI -->
-    <div v-if="windowControlStore.controlMode === WindowControlMode.DEBUG" class="debug-controls">
-      <!-- Add debug controls here -->
-    </div>
-=======
-    <div v-if="windowControlStore.controlMode === WindowControlMode.DEBUG" class="debug-controls" />
->>>>>>> aa3433bd
   </div>
   <Transition
     enter-active-class="transition-opacity duration-250"
