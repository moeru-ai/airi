--- conflicted
+++ resolved
@@ -32,7 +32,7 @@
 const { connected, serverCmd, serverArgs } = storeToRefs(mcpStore)
 const { scale, positionInPercentageString } = storeToRefs(useLive2d())
 
-const { centerPos, live2dLookAtX, live2dLookAtY, shouldHideView } = storeToRefs(useWindowStore())
+const { centerPos, live2dLookAtX, live2dLookAtY } = storeToRefs(useWindowStore())
 const live2dFocusAt = ref<Point>(centerPos.value)
 const widgetStageRef = ref<{ canvasElement: () => HTMLCanvasElement }>()
 const resourceStatusIslandRef = ref<InstanceType<typeof ResourceStatusIsland>>()
@@ -241,12 +241,7 @@
 <template>
   <div
     :class="[modeIndicatorClass, {
-<<<<<<< HEAD
-      'op-0': shouldHideView,
-      'pointer-events-none': !isClickThrough,
-=======
       'op-0': windowControlStore.isIgnoringMouseEvent && !isClickThrough && !isFirstTime,
->>>>>>> 6142d16d
     }]"
     max-h="[100vh]"
     max-w="[100vw]"
@@ -291,8 +286,7 @@
         </div>
       </div>
     </div>
-    <div v-if="windowControlStore.controlMode === WindowControlMode.DEBUG" class="debug-controls">
-    </div>
+    <div v-if="windowControlStore.controlMode === WindowControlMode.DEBUG" class="debug-controls" />
   </div>
   <Transition
     enter-active-class="transition-opacity duration-250"
