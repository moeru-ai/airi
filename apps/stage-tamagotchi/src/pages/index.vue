--- conflicted
+++ resolved
@@ -273,12 +273,7 @@
         </div>
       </div>
     </div>
-<<<<<<< HEAD
     <div v-if="windowControlStore.controlMode === WindowControlMode.DEBUG" class="debug-controls" />
-=======
-    <div v-if="windowControlStore.controlMode === WindowControlMode.DEBUG" class="debug-controls">
-    </div>
->>>>>>> 01eb203f
   </div>
   <Transition
     enter-active-class="transition-opacity duration-250"
