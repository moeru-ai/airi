--- conflicted
+++ resolved
@@ -8,12 +8,8 @@
 
 import WindowTitleBar from '../components/Window/TitleBar.vue'
 
-<<<<<<< HEAD
-import { themeColorFromValue, useThemeColor } from '../composables/theme-color'
 import { useRestoreScroll } from '../composables/use-restore-scroll'
 
-=======
->>>>>>> 96edc7c7
 const route = useRoute()
 const { t } = useI18n()
 const providersStore = useProvidersStore()
@@ -130,16 +126,8 @@
 const routeHeaderMetadata = computed(() => {
   return routeHeaderMetadataMap.value[route.path] || routeHeaderMetadataMap.value[`${route.path}/`]
 })
-<<<<<<< HEAD
-
-const { updateThemeColor } = useThemeColor(themeColorFromValue({ light: 'rgb(255 255 255)', dark: 'rgb(18 18 18)' }))
-watch(dark, () => updateThemeColor(), { immediate: true })
-watch(route, () => updateThemeColor(), { immediate: true })
-onMounted(() => updateThemeColor())
 
 const { scrollContainer } = useRestoreScroll()
-=======
->>>>>>> 96edc7c7
 </script>
 
 <template>
